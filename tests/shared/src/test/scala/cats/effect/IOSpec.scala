/*
 * Copyright 2020-2022 Typelevel
 *
 * Licensed under the Apache License, Version 2.0 (the "License");
 * you may not use this file except in compliance with the License.
 * You may obtain a copy of the License at
 *
 *     http://www.apache.org/licenses/LICENSE-2.0
 *
 * Unless required by applicable law or agreed to in writing, software
 * distributed under the License is distributed on an "AS IS" BASIS,
 * WITHOUT WARRANTIES OR CONDITIONS OF ANY KIND, either express or implied.
 * See the License for the specific language governing permissions and
 * limitations under the License.
 */

package cats.effect

import cats.effect.implicits._
import cats.effect.laws.AsyncTests
import cats.effect.testkit.TestContext
import cats.kernel.laws.discipline.MonoidTests
import cats.laws.discipline.{AlignTests, SemigroupKTests}
import cats.laws.discipline.arbitrary._
import cats.syntax.all._

import org.scalacheck.Prop.forAll
import org.typelevel.discipline.specs2.mutable.Discipline

import scala.concurrent.{ExecutionContext, TimeoutException}
import scala.concurrent.duration._

class IOSpec extends BaseSpec with Discipline with IOPlatformSpecification {

  // we just need this because of the laws testing, since the prop runs can interfere with each other
  sequential

  "io monad" should {

    "free monad" should {

      "produce a pure value when run" in ticked { implicit ticker =>
        IO.pure(42) must completeAs(42)
      }

      "map results to a new type" in ticked { implicit ticker =>
        IO.pure(42).map(_.toString) must completeAs("42")
      }

      "flatMap results sequencing both effects" in ticked { implicit ticker =>
        var i = 0
        IO.pure(42).flatMap(i2 => IO { i = i2 }) must completeAs(())
        i mustEqual 42
      }

      "preserve monad identity on async" in ticked { implicit ticker =>
        val fa = IO.async[Int](cb => IO(cb(Right(42))).as(None))
        fa.flatMap(i => IO.pure(i)) must completeAs(42)
        fa must completeAs(42)
      }
    }

    "error handling" should {
      "capture errors in suspensions" in ticked { implicit ticker =>
        case object TestException extends RuntimeException
        IO(throw TestException) must failAs(TestException)
      }

      "resume error continuation within async" in ticked { implicit ticker =>
        case object TestException extends RuntimeException
        IO.async[Unit](k => IO(k(Left(TestException))).as(None)) must failAs(TestException)
      }

      "raiseError propagates out" in ticked { implicit ticker =>
        case object TestException extends RuntimeException
        IO.raiseError(TestException).void.flatMap(_ => IO.pure(())) must failAs(TestException)
      }

      "errors can be handled" in ticked { implicit ticker =>
        case object TestException extends RuntimeException
        IO.raiseError[Unit](TestException).attempt must completeAs(Left(TestException))
      }

      "attempt is redeem with Left(_) for recover and Right(_) for map" in ticked {
        implicit ticker =>
          forAll { (io: IO[Int]) => io.attempt eqv io.redeem(Left(_), Right(_)) }
      }

      "attempt is flattened redeemWith" in ticked { implicit ticker =>
        forAll { (io: IO[Int], recover: Throwable => IO[String], bind: Int => IO[String]) =>
          io.attempt.flatMap(_.fold(recover, bind)) eqv io.redeemWith(recover, bind)
        }
      }

      "rethrow is inverse of attempt" in ticked { implicit ticker =>
        forAll { (io: IO[Int]) => io.attempt.rethrow eqv io }
      }

      "redeem is flattened redeemWith" in ticked { implicit ticker =>
        forAll { (io: IO[Int], recover: Throwable => IO[String], bind: Int => IO[String]) =>
          io.redeem(recover, bind).flatten eqv io.redeemWith(recover, bind)
        }
      }

      "redeem subsumes handleError" in ticked { implicit ticker =>
        forAll { (io: IO[Int], recover: Throwable => Int) =>
          // we have to workaround functor law weirdness here... again... sigh... because of self-cancelation
          io.redeem(recover, identity).flatMap(IO.pure(_)) eqv io.handleError(recover)
        }
      }

      "redeemWith subsumes handleErrorWith" in ticked { implicit ticker =>
        forAll { (io: IO[Int], recover: Throwable => IO[Int]) =>
          io.redeemWith(recover, IO.pure) eqv io.handleErrorWith(recover)
        }
      }

      "redeem correctly recovers from errors" in ticked { implicit ticker =>
        case object TestException extends RuntimeException
        IO.raiseError[Unit](TestException).redeem(_ => 42, _ => 43) must completeAs(42)
      }

      "redeem maps successful results" in ticked { implicit ticker =>
        IO.unit.redeem(_ => 41, _ => 42) must completeAs(42)
      }

      "redeem catches exceptions thrown in recovery function" in ticked { implicit ticker =>
        case object TestException extends RuntimeException
        case object ThrownException extends RuntimeException
        IO.raiseError[Unit](TestException)
          .redeem(_ => throw ThrownException, _ => 42)
          .attempt must completeAs(Left(ThrownException))
      }

      "redeem catches exceptions thrown in map function" in ticked { implicit ticker =>
        case object ThrownException extends RuntimeException
        IO.unit.redeem(_ => 41, _ => throw ThrownException).attempt must completeAs(
          Left(ThrownException))
      }

      "redeemWith correctly recovers from errors" in ticked { implicit ticker =>
        case object TestException extends RuntimeException
        IO.raiseError[Unit](TestException)
          .redeemWith(_ => IO.pure(42), _ => IO.pure(43)) must completeAs(42)
      }

      "recover correctly recovers from errors" in ticked { implicit ticker =>
        case object TestException extends RuntimeException
        IO.raiseError[Int](TestException).recover { case TestException => 42 } must completeAs(
          42)
      }

      "recoverWith correctly recovers from errors" in ticked { implicit ticker =>
        case object TestException extends RuntimeException
        IO.raiseError[Int](TestException).recoverWith {
          case TestException => IO.pure(42)
        } must completeAs(42)
      }

      "recoverWith does not recover from unmatched errors" in ticked { implicit ticker =>
        case object UnmatchedException extends RuntimeException
        case object ThrownException extends RuntimeException
        IO.raiseError[Int](ThrownException)
          .recoverWith { case UnmatchedException => IO.pure(42) }
          .attempt must completeAs(Left(ThrownException))
      }

      "recover does not recover from unmatched errors" in ticked { implicit ticker =>
        case object UnmatchedException extends RuntimeException
        case object ThrownException extends RuntimeException
        IO.raiseError[Int](ThrownException)
          .recover { case UnmatchedException => 42 }
          .attempt must completeAs(Left(ThrownException))
      }

      "redeemWith binds successful results" in ticked { implicit ticker =>
        IO.unit.redeemWith(_ => IO.pure(41), _ => IO.pure(42)) must completeAs(42)
      }

      "redeemWith catches exceptions throw in recovery function" in ticked { implicit ticker =>
        case object TestException extends RuntimeException
        case object ThrownException extends RuntimeException
        IO.raiseError[Unit](TestException)
          .redeemWith(_ => throw ThrownException, _ => IO.pure(42))
          .attempt must completeAs(Left(ThrownException))
      }

      "redeemWith catches exceptions thrown in bind function" in ticked { implicit ticker =>
        case object ThrownException extends RuntimeException
        IO.unit.redeem(_ => IO.pure(41), _ => throw ThrownException).attempt must completeAs(
          Left(ThrownException))
      }

      "catch exceptions thrown in map functions" in ticked { implicit ticker =>
        case object TestException extends RuntimeException
        IO.unit.map(_ => (throw TestException): Unit).attempt must completeAs(
          Left(TestException))
      }

      "catch exceptions thrown in flatMap functions" in ticked { implicit ticker =>
        case object TestException extends RuntimeException
        IO.unit.flatMap(_ => (throw TestException): IO[Unit]).attempt must completeAs(
          Left(TestException))
      }

      "catch exceptions thrown in handleErrorWith functions" in ticked { implicit ticker =>
        case object TestException extends RuntimeException
        case object WrongException extends RuntimeException
        IO.raiseError[Unit](WrongException)
          .handleErrorWith(_ => (throw TestException): IO[Unit])
          .attempt must completeAs(Left(TestException))
      }

      "raise first bracket release exception if use effect succeeded" in ticked(
        implicit ticker => {
          case object TestException extends RuntimeException
          case object WrongException extends RuntimeException
          val io =
            IO.unit
              .bracket { _ =>
                IO.unit.bracket(_ => IO.unit)(_ => IO.raiseError(TestException))
              }(_ => IO.raiseError(WrongException))
          io.attempt must completeAs(Left(TestException))
        })
    }

    "suspension of side effects" should {

      "suspend a side-effect without memoizing" in ticked { implicit ticker =>
        var i = 42

        val ioa = IO {
          i += 1
          i
        }

        ioa must completeAs(43)
        ioa must completeAs(44)
      }

      "result in an null if lifting a pure null value" in ticked { implicit ticker =>
        // convoluted in order to avoid scalac warnings
        IO.pure(null).map(_.asInstanceOf[Any]).map(_ == null) must completeAs(true)
      }

      "result in an NPE if delaying a null value" in ticked { implicit ticker =>
        IO(null).map(_.asInstanceOf[Any]).map(_ == null) must completeAs(true)
        IO.delay(null).map(_.asInstanceOf[Any]).map(_ == null) must completeAs(true)
      }

      "result in an NPE if deferring a null IO" in ticked { implicit ticker =>
        IO.defer(null)
          .attempt
          .map(_.left.toOption.get.isInstanceOf[NullPointerException]) must completeAs(true)
      }

    }

    "fibers" should {

      "start and join on a successful fiber" in ticked { implicit ticker =>
        IO.pure(42).map(_ + 1).start.flatMap(_.join) must completeAs(
          Outcome.succeeded[IO, Throwable, Int](IO.pure(43)))
      }

      "start and join on a failed fiber" in ticked { implicit ticker =>
        case object TestException extends RuntimeException
        IO.raiseError[Unit](TestException).start.flatMap(_.join) must completeAs(
          Outcome.errored[IO, Throwable, Unit](TestException))
      }

      "start and ignore a non-terminating fiber" in ticked { implicit ticker =>
        IO.never.start.as(42) must completeAs(42)
      }

      "start a fiber then continue with its results" in ticked { implicit ticker =>
        IO.pure(42).start.flatMap(_.join).flatMap { oc =>
          oc.fold(IO.pure(0), _ => IO.pure(-1), ioa => ioa)
        } must completeAs(42)
      }

      "joinWithNever on a canceled fiber" in ticked { implicit ticker =>
        (for {
          fib <- IO.sleep(2.seconds).start
          _ <- fib.cancel
          _ <- fib.joinWithNever
        } yield ()) must nonTerminate
      }

      "joinWithNever on a successful fiber" in ticked { implicit ticker =>
        (for {
          fib <- IO.pure(1).start
          res <- fib.joinWithNever
        } yield res) must completeAs(1)
      }

      "joinWithNever on a failed fiber" in ticked { implicit ticker =>
        case object TestException extends RuntimeException
        (for {
          fib <- IO.raiseError[Unit](TestException).start
          res <- fib.joinWithNever
        } yield res) must failAs(TestException)
      }

      "preserve contexts through start" in ticked { implicit ticker =>
        val ec = ticker.ctx.derive()

        val ioa = for {
          f <- IO.executionContext.start.evalOn(ec)
          _ <- IO(ticker.ctx.tick())
          oc <- f.join
        } yield oc

        ioa must completeAs(Outcome.succeeded[IO, Throwable, ExecutionContext](IO.pure(ec)))
      }

      "produce Canceled from start of canceled" in ticked { implicit ticker =>
        IO.canceled.start.flatMap(_.join) must completeAs(Outcome.canceled[IO, Throwable, Unit])
      }

      "cancel an already canceled fiber" in ticked { implicit ticker =>
        val test = for {
          f <- IO.canceled.start
          _ <- IO(ticker.ctx.tick())
          _ <- f.cancel
        } yield ()

        test must completeAs(())
      }

    }

    "async" should {

      "resume value continuation within async" in ticked { implicit ticker =>
        IO.async[Int](k => IO(k(Right(42))).map(_ => None)) must completeAs(42)
      }

      "continue from the results of an async produced prior to registration" in ticked {
        implicit ticker =>
          IO.async[Int](cb => IO(cb(Right(42))).as(None)).map(_ + 2) must completeAs(44)
      }

      // format: off
      "produce a failure when the registration raises an error after callback" in ticked { implicit ticker =>
        case object TestException extends RuntimeException

        IO.async[Int](cb => IO(cb(Right(42)))
          .flatMap(_ => IO.raiseError(TestException)))
          .void must failAs(TestException)
      }
      // format: on

      "repeated async callback" in ticked { implicit ticker =>
        case object TestException extends RuntimeException

        var cb: Either[Throwable, Int] => Unit = null

        val async = IO.async_[Int] { cb0 => cb = cb0 }

        val test = for {
          fiber <- async.start
          _ <- IO(ticker.ctx.tick())
          _ <- IO(cb(Right(42)))
          _ <- IO(ticker.ctx.tick())
          _ <- IO(cb(Right(43)))
          _ <- IO(ticker.ctx.tick())
          _ <- IO(cb(Left(TestException)))
          _ <- IO(ticker.ctx.tick())
          value <- fiber.joinWithNever
        } yield value

        test must completeAs(42)
      }

      "repeated async callback real" in real {
        case object TestException extends RuntimeException

        var cb: Either[Throwable, Int] => Unit = null

        val test = for {
          latch1 <- Deferred[IO, Unit]
          latch2 <- Deferred[IO, Unit]
          fiber <-
            IO.async[Int] { cb0 =>
              IO { cb = cb0 } *> latch1.complete(()) *> latch2.get *> IO.pure(None)
            }.start
          _ <- latch1.get
          _ <- IO(cb(Right(42)))
          _ <- IO(cb(Right(43)))
          _ <- IO(cb(Left(TestException)))
          _ <- latch2.complete(())
          value <- fiber.joinWithNever
        } yield value

        test.attempt.flatMap { n => IO(n mustEqual Right(42)) }
      }

      "complete a fiber with Canceled under finalizer on poll" in ticked { implicit ticker =>
        val ioa =
          IO.uncancelable(p => IO.canceled >> p(IO.unit).guarantee(IO.unit))
            .start
            .flatMap(_.join)

        ioa must completeAs(Outcome.canceled[IO, Throwable, Unit])
      }

      "invoke multiple joins on fiber completion" in real {
        val test = for {
          f <- IO.pure(42).start

          delegate1 <- f.join.start
          delegate2 <- f.join.start
          delegate3 <- f.join.start
          delegate4 <- f.join.start

          _ <- IO.cede

          r1 <- delegate1.join
          r2 <- delegate2.join
          r3 <- delegate3.join
          r4 <- delegate4.join
        } yield List(r1, r2, r3, r4)

        test.flatMap { results =>
          results.traverse { result =>
            IO(result must beLike { case Outcome.Succeeded(_) => ok }).flatMap { _ =>
              result match {
                case Outcome.Succeeded(ioa) =>
                  ioa.flatMap { oc =>
                    IO(result must beLike { case Outcome.Succeeded(_) => ok }).flatMap { _ =>
                      oc match {
                        case Outcome.Succeeded(ioa) =>
                          ioa flatMap { i => IO(i mustEqual 42) }

                        case _ => sys.error("nope")
                      }
                    }
                  }

                case _ => sys.error("nope")
              }
            }
          }
        }
      }

      "both" should {

        "succeed if both sides succeed" in ticked { implicit ticker =>
          IO.both(IO.pure(1), IO.pure(2)) must completeAs((1, 2))
        }

        "fail if lhs fails" in ticked { implicit ticker =>
          case object TestException extends Throwable
          IO.both(IO.raiseError(TestException), IO.pure(2)).void must failAs(TestException)
        }

        "fail if rhs fails" in ticked { implicit ticker =>
          case object TestException extends Throwable
          IO.both(IO.pure(2), IO.raiseError(TestException)).void must failAs(TestException)
        }

        "cancel if lhs cancels" in ticked { implicit ticker =>
          IO.both(IO.canceled, IO.unit).void.start.flatMap(_.join) must completeAs(
            Outcome.canceled[IO, Throwable, Unit])

        }

        "cancel if rhs cancels" in ticked { implicit ticker =>
          IO.both(IO.unit, IO.canceled).void.start.flatMap(_.join) must completeAs(
            Outcome.canceled[IO, Throwable, Unit])
        }

        "non terminate if lhs never completes" in ticked { implicit ticker =>
          IO.both(IO.never, IO.pure(1)).void must nonTerminate
        }

        "non terminate if rhs never completes" in ticked { implicit ticker =>
          IO.both(IO.pure(1), IO.never).void must nonTerminate
        }

        "propagate cancelation" in ticked { implicit ticker =>
          (for {
            fiber <- IO.both(IO.never, IO.never).void.start
            _ <- IO(ticker.ctx.tick())
            _ <- fiber.cancel
            _ <- IO(ticker.ctx.tick())
            oc <- fiber.join
          } yield oc) must completeAs(Outcome.canceled[IO, Throwable, Unit])
        }

        "cancel both fibers" in ticked { implicit ticker =>
          (for {
            l <- Ref[IO].of(false)
            r <- Ref[IO].of(false)
            fiber <-
              IO.both(IO.never.onCancel(l.set(true)), IO.never.onCancel(r.set(true))).start
            _ <- IO(ticker.ctx.tick())
            _ <- fiber.cancel
            _ <- IO(ticker.ctx.tick())
            l2 <- l.get
            r2 <- r.get
          } yield (l2 -> r2)) must completeAs(true -> true)
        }

      }

      "race" should {
        "succeed with faster side" in ticked { implicit ticker =>
          IO.race(IO.sleep(10.minutes) >> IO.pure(1), IO.pure(2)) must completeAs(Right(2))
        }

        "fail if lhs fails" in ticked { implicit ticker =>
          case object TestException extends Throwable
          IO.race(IO.raiseError[Int](TestException), IO.sleep(10.millis) >> IO.pure(1))
            .void must failAs(TestException)
        }

        "fail if rhs fails" in ticked { implicit ticker =>
          case object TestException extends Throwable
          IO.race(IO.sleep(10.millis) >> IO.pure(1), IO.raiseError[Int](TestException))
            .void must failAs(TestException)
        }

        "fail if lhs fails and rhs never completes" in ticked { implicit ticker =>
          case object TestException extends Throwable
          IO.race(IO.raiseError[Int](TestException), IO.never).void must failAs(TestException)
        }

        "fail if rhs fails and lhs never completes" in ticked { implicit ticker =>
          case object TestException extends Throwable
          IO.race(IO.never, IO.raiseError[Int](TestException)).void must failAs(TestException)
        }

        "succeed if lhs never completes" in ticked { implicit ticker =>
          IO.race(IO.never[Int], IO.pure(2)) must completeAs(Right(2))
        }

        "succeed if rhs never completes" in ticked { implicit ticker =>
          IO.race(IO.pure(2), IO.never[Int]) must completeAs(Left(2))
        }

        "cancel if both sides cancel" in ticked { implicit ticker =>
          IO.both(IO.canceled, IO.canceled).void.start.flatMap(_.join) must completeAs(
            Outcome.canceled[IO, Throwable, Unit])
        }

        "succeed if lhs cancels" in ticked { implicit ticker =>
          IO.race(IO.canceled, IO.pure(1)) must completeAs(Right(1))
        }

        "succeed if rhs cancels" in ticked { implicit ticker =>
          IO.race(IO.pure(1), IO.canceled) must completeAs(Left(1))
        }

        "fail if lhs cancels and rhs fails" in ticked { implicit ticker =>
          case object TestException extends Throwable
          IO.race(IO.canceled, IO.raiseError[Unit](TestException)).void must failAs(
            TestException)
        }

        "fail if rhs cancels and lhs fails" in ticked { implicit ticker =>
          case object TestException extends Throwable
          IO.race(IO.raiseError[Unit](TestException), IO.canceled).void must failAs(
            TestException)
        }

        "cancel both fibers" in ticked { implicit ticker =>
          (for {
            l <- Ref.of[IO, Boolean](false)
            r <- Ref.of[IO, Boolean](false)
            fiber <-
              IO.race(IO.never.onCancel(l.set(true)), IO.never.onCancel(r.set(true))).start
            _ <- IO(ticker.ctx.tick())
            _ <- fiber.cancel
            _ <- IO(ticker.ctx.tick())
            l2 <- l.get
            r2 <- r.get
          } yield (l2 -> r2)) must completeAs(true -> true)
        }

        "evaluate a timeout using sleep and race" in ticked { implicit ticker =>
          IO.race(IO.never[Unit], IO.sleep(2.seconds)) must completeAs(Right(()))
        }

        "evaluate a timeout using sleep and race in real time" in real {
          IO.race(IO.never[Unit], IO.sleep(10.millis)).flatMap { res =>
            IO {
              res must beRight(())
            }
          }
        }

        "return the left when racing against never" in ticked { implicit ticker =>
          IO.pure(42)
            .racePair(IO.never: IO[Unit])
            .map(_.left.toOption.map(_._1).get) must completeAs(
            Outcome.succeeded[IO, Throwable, Int](IO.pure(42)))
        }

        "immediately cancel inner race when outer unit" in real {
          for {
            start <- IO.monotonic
            _ <- IO.race(IO.unit, IO.race(IO.never, IO.sleep(10.seconds)))
            end <- IO.monotonic

            result <- IO((end - start) must beLessThan(5.seconds))
          } yield result
        }
      }

      "allow for misordered nesting" in ticked { implicit ticker =>
        var outerR = 0
        var innerR = 0

        val outer = IO.async[Int] { cb1 =>
          val inner = IO.async[Int] { cb2 =>
            IO(cb1(Right(1))) *>
              IO.executionContext.flatMap(ec => IO(ec.execute(() => cb2(Right(2))))).as(None)
          }

          inner.flatMap(i => IO { innerR = i }).as(None)
        }

        val test = outer.flatMap(i => IO { outerR = i })

        test must completeAs(())
        outerR mustEqual 1
        innerR mustEqual 2
      }
    }

    "cancelation" should {

      "implement never with non-terminating semantics" in ticked { implicit ticker =>
        IO.never must nonTerminate
      }

      "cancel an infinite chain of right-binds" in ticked { implicit ticker =>
        lazy val infinite: IO[Unit] = IO.unit.flatMap(_ => infinite)
        infinite.start.flatMap(f => f.cancel >> f.join) must completeAs(
          Outcome.canceled[IO, Throwable, Unit])
      }

      "cancel never" in ticked { implicit ticker =>
        (IO.never: IO[Unit]).start.flatMap(f => f.cancel >> f.join) must completeAs(
          Outcome.canceled[IO, Throwable, Unit])
      }

      "cancel never after scheduling" in ticked { implicit ticker =>
        val ioa = for {
          f <- (IO.never: IO[Unit]).start
          ec <- IO.executionContext
          _ <- IO(ec.asInstanceOf[TestContext].tick())
          _ <- f.cancel
          oc <- f.join
        } yield oc

        ioa must completeAs(Outcome.canceled[IO, Throwable, Unit])
      }

      "sequence async cancel token upon cancelation during suspension" in ticked {
        implicit ticker =>
          var affected = false

          val target = IO.async[Unit] { _ => IO.pure(Some(IO { affected = true })) }

          val ioa = for {
            f <- target.start
            _ <- IO(ticker.ctx.tick())
            _ <- f.cancel
          } yield ()

          ioa must completeAs(())
          affected must beTrue
      }

      "suppress async cancel token upon cancelation in masked region" in ticked {
        implicit ticker =>
          var affected = false

          val target = IO uncancelable { _ =>
            IO.async[Unit] { _ => IO.pure(Some(IO { affected = true })) }
          }

          val ioa = for {
            f <- target.start
            _ <- IO(ticker.ctx.tick())
            _ <- f.cancel
          } yield ()

          ioa must nonTerminate // we're canceling an uncancelable never
          affected must beFalse
      }

      "cancel flatMap continuations following a canceled uncancelable block" in ticked {
        implicit ticker =>
          IO.uncancelable(_ => IO.canceled).flatMap(_ => IO.pure(())) must selfCancel
      }

      "sequence onCancel when canceled before registration" in ticked { implicit ticker =>
        var passed = false
        val test = IO.uncancelable { poll =>
          IO.canceled >> poll(IO.unit).onCancel(IO { passed = true })
        }

        test must selfCancel
        passed must beTrue
      }

      "break out of uncancelable when canceled before poll" in ticked { implicit ticker =>
        var passed = true
        val test = IO.uncancelable { poll =>
          IO.canceled >> poll(IO.unit) >> IO { passed = false }
        }

        test must selfCancel
        passed must beTrue
      }

      "not invoke onCancel when previously canceled within uncancelable" in ticked {
        implicit ticker =>
          var failed = false
          IO.uncancelable(_ =>
            IO.canceled >> IO.unit.onCancel(IO { failed = true })) must selfCancel
          failed must beFalse
      }

      "only unmask within current fiber" in ticked { implicit ticker =>
        var passed = false
        val test = IO uncancelable { poll =>
          IO.uncancelable(_ => poll(IO.canceled >> IO { passed = true }))
            .start
            .flatMap(_.join)
            .void
        }

        test must completeAs(())
        passed must beTrue
      }

      "polls from unrelated fibers are no-ops" in ticked { implicit ticker =>
        var canceled = false
        val test = for {
          deferred <- Deferred[IO, Poll[IO]]
          started <- Deferred[IO, Unit]
          _ <- IO.uncancelable(deferred.complete).void.start
          f <- (started.complete(()) *>
            deferred.get.flatMap(poll => poll(IO.never[Unit]).onCancel(IO { canceled = true })))
            .uncancelable
            .start
          _ <- started.get
          _ <- f.cancel
        } yield ()

        test must nonTerminate
        canceled must beFalse
      }

      "run three finalizers when an async is canceled while suspended" in ticked {
        implicit ticker =>
          var results = List[Int]()

          val body = IO.async[Nothing] { _ => IO.pure(Some(IO(results ::= 3))) }

          val test = for {
            f <- body.onCancel(IO(results ::= 2)).onCancel(IO(results ::= 1)).start
            _ <- IO(ticker.ctx.tick())
            _ <- f.cancel
            back <- IO(results)
          } yield back

          test must completeAs(List(1, 2, 3))
      }

      "uncancelable canceled with finalizer within fiber should not block" in ticked {
        implicit ticker =>
          val fab = IO.uncancelable(_ => IO.canceled.onCancel(IO.unit)).start.flatMap(_.join)

          fab must completeAs(Outcome.succeeded[IO, Throwable, Unit](IO.unit))
      }

      "uncancelable canceled with finalizer within fiber should flatMap another day" in ticked {
        implicit ticker =>
          val fa = IO.pure(42)
          val fab: IO[Int => Int] =
            IO.uncancelable(_ => IO.canceled.onCancel(IO.unit))
              .start
              .flatMap(_.join)
              .flatMap(_ => IO.pure((i: Int) => i))

          fab.ap(fa) must completeAs(42)
          fab.flatMap(f => fa.map(f)) must completeAs(42)
      }

      "ignore repeated polls" in ticked { implicit ticker =>
        var passed = true

        val test = IO.uncancelable { poll =>
          poll(poll(IO.unit) >> IO.canceled) >> IO { passed = false }
        }

        test must selfCancel
        passed must beTrue
      }

      "never terminate when racing infinite cancels" in ticked { implicit ticker =>
        var started = false

        val markStarted = IO { started = true }
        lazy val cedeUntilStarted: IO[Unit] =
          IO(started).ifM(IO.unit, IO.cede >> cedeUntilStarted)

        val test = for {
          f <- (markStarted *> IO.never).onCancel(IO.never).start
          _ <- cedeUntilStarted
          _ <- IO.race(f.cancel, f.cancel)
        } yield ()

        test should nonTerminate
      }

      "first canceller backpressures subsequent cancellers" in ticked { implicit ticker =>
        var started = false

        val markStarted = IO { started = true }
        lazy val cedeUntilStarted: IO[Unit] =
          IO(started).ifM(IO.unit, IO.cede >> cedeUntilStarted)

        var started2 = false

        val markStarted2 = IO { started2 = true }
        lazy val cedeUntilStarted2: IO[Unit] =
          IO(started2).ifM(IO.unit, IO.cede >> cedeUntilStarted2)

        val test = for {
          first <- (markStarted *> IO.never).onCancel(IO.never).start
          _ <- (cedeUntilStarted *> markStarted2 *> first.cancel).start
          _ <- cedeUntilStarted2 *> first.cancel
        } yield ()

        test must nonTerminate
      }

      "reliably cancel infinite IO.unit(s)" in real {
        IO.unit.foreverM.start.flatMap(f => IO.sleep(50.millis) >> f.cancel).as(ok)
      }

      "reliably cancel infinite IO.cede(s)" in real {
        IO.cede.foreverM.start.flatMap(f => IO.sleep(50.millis) >> f.cancel).as(ok)
      }

      "await uncancelable blocks in cancelation" in ticked { implicit ticker =>
        var started = false

        val markStarted = IO { started = true }
        lazy val cedeUntilStarted: IO[Unit] =
          IO(started).ifM(IO.unit, IO.cede >> cedeUntilStarted)

        IO.uncancelable(_ => markStarted *> IO.never)
          .start
          .flatMap(f => cedeUntilStarted *> f.cancel) must nonTerminate
      }

      "await cancelation of cancelation of uncancelable never" in ticked { implicit ticker =>
        var started = false

        val markStarted = IO { started = true }
        lazy val cedeUntilStarted: IO[Unit] =
          IO(started).ifM(IO.unit, IO.cede >> cedeUntilStarted)

        var started2 = false

        val markStarted2 = IO { started2 = true }
        lazy val cedeUntilStarted2: IO[Unit] =
          IO(started2).ifM(IO.unit, IO.cede >> cedeUntilStarted2)

        val test = for {
          first <- IO.uncancelable(_ => markStarted *> IO.never).start
          second <-
            IO.uncancelable(p => cedeUntilStarted *> markStarted2 *> p(first.cancel)).start
          _ <- cedeUntilStarted2
          _ <- second.cancel
        } yield ()

        test must nonTerminate
      }

    }

    "finalization" should {

      "mapping something with a finalizer should complete" in ticked { implicit ticker =>
        IO.pure(42).onCancel(IO.unit).as(()) must completeAs(())
      }

      "run an identity finalizer" in ticked { implicit ticker =>
        var affected = false

        IO.unit.guaranteeCase { case _ => IO { affected = true } } must completeAs(())

        affected must beTrue
      }

      "run an identity finalizer and continue" in ticked { implicit ticker =>
        var affected = false

        val seed = IO.unit.guaranteeCase { case _ => IO { affected = true } }

        seed.as(42) must completeAs(42)

        affected must beTrue
      }

      "run multiple nested finalizers on cancel" in ticked { implicit ticker =>
        var inner = false
        var outer = false

        IO.canceled
          .guarantee(IO { inner = true })
          .guarantee(IO { outer = true }) must selfCancel

        inner must beTrue
        outer must beTrue
      }

      "run multiple nested finalizers on completion exactly once" in ticked { implicit ticker =>
        var inner = 0
        var outer = 0

        IO.unit.guarantee(IO(inner += 1)).guarantee(IO(outer += 1)) must completeAs(())

        inner mustEqual 1
        outer mustEqual 1
      }

      "invoke onCase finalizer when cancelable async returns" in ticked { implicit ticker =>
        var passed = false

        // convenient proxy for an async that returns a cancelToken
        val test = IO.sleep(1.day) guaranteeCase {
          case Outcome.Succeeded(_) => IO { passed = true }
          case _ => IO.unit
        }

        test must completeAs(())
        passed must beTrue
      }

      "hold onto errors through multiple finalizers" in ticked { implicit ticker =>
        case object TestException extends RuntimeException
        IO.raiseError(TestException).guarantee(IO.unit).guarantee(IO.unit) must failAs(
          TestException)
      }

      "cede unit in a finalizer" in ticked { implicit ticker =>
        val body = IO.sleep(1.second).start.flatMap(_.join).map(_ => 42)
        body.guarantee(IO.cede.map(_ => ())) must completeAs(42)
      }

      "ensure async callback is suppressed during suspension of async finalizers" in ticked {
        implicit ticker =>
          var cb: Either[Throwable, Unit] => Unit = null

          val subject = IO.async[Unit] { cb0 =>
            IO {
              cb = cb0

              Some(IO.never)
            }
          }

          val test = for {
            f <- subject.start
            _ <- IO(ticker.ctx.tick()) // schedule everything
            _ <- f.cancel.start
            _ <- IO(ticker.ctx.tick()) // get inside the finalizer suspension
            _ <- IO(cb(Right(())))
            _ <- IO(ticker.ctx.tick()) // show that the finalizer didn't explode
          } yield ()

          test must completeAs(()) // ...but not throw an exception
      }

      "run the continuation of an async finalizer within async" in ticked { implicit ticker =>
        var success = false

        val target = IO.async[Unit] { _ =>
          val fin = IO.async_[Unit] { cb => ticker.ctx.execute(() => cb(Right(()))) } *> IO {
            success = true
          }

          IO.pure(Some(fin))
        }

        val test = target.start flatMap { f => IO(ticker.ctx.tick()) *> f.cancel }

        test must completeAs(())
        success must beTrue
      }

      // format: off
      "not finalize after uncancelable with suppressed cancelation (succeeded)" in ticked { implicit ticker =>
        var finalized = false

        val test =
          IO.uncancelable(_ => IO.canceled >> IO.pure(42))
            .onCancel(IO { finalized = true })
            .void

        test must selfCancel
        finalized must beFalse
      }
      // format: on

      // format: off
      "not finalize after uncancelable with suppressed cancelation (errored)" in ticked { implicit ticker =>
        case object TestException extends RuntimeException

        var finalized = false

        val test =
          IO.uncancelable(_ => IO.canceled >> IO.raiseError(TestException))
            .onCancel(IO { finalized = true })
            .void

        test must selfCancel
        finalized must beFalse
      }
      // format: on

      "finalize on uncaught errors in bracket use clauses" in ticked { implicit ticker =>
        val test = for {
          ref <- Ref[IO].of(false)
          _ <-
            IO.asyncForIO
              .bracketFull[Unit, Unit](_ => IO.unit)(_ => sys.error("borked!")) {
                case _ =>
                  ref.set(true)
              }
              .attempt
          flag <- ref.get
        } yield flag

        test must completeAs(true)
      }
    }

    "stack-safety" should {

      "evaluate 10,000 consecutive map continuations" in ticked { implicit ticker =>
        def loop(i: Int): IO[Unit] =
          if (i < 10000)
            IO.unit.flatMap(_ => loop(i + 1)).map(u => u)
          else
            IO.unit

        loop(0) must completeAs(())
      }

      "evaluate 10,000 consecutive handleErrorWith continuations" in ticked { implicit ticker =>
        def loop(i: Int): IO[Unit] =
          if (i < 10000)
            IO.unit.flatMap(_ => loop(i + 1)).handleErrorWith(IO.raiseError(_))
          else
            IO.unit

        loop(0) must completeAs(())
      }

      "evaluate 10,000 consecutive attempt continuations" in ticked { implicit ticker =>
        var acc: IO[Any] = IO.unit

        var j = 0
        while (j < 10000) {
          acc = acc.attempt
          j += 1
        }

        acc.void must completeAs(())
      }

    }

    "parTraverseN" should {

      "throw when n < 1" in real {
        IO.defer {
          List.empty[Int].parTraverseN(0)(_.pure[IO])
        }.mustFailWith[IllegalArgumentException]
      }

      "propagate errors" in real {
        List(1, 2, 3)
          .parTraverseN(2) { (n: Int) =>
            if (n == 2) IO.raiseError(new RuntimeException) else n.pure[IO]
          }
          .mustFailWith[RuntimeException]
      }

      "be cancelable" in ticked { implicit ticker =>
        val p = for {
          f <- List(1, 2, 3).parTraverseN(2)(_ => IO.never).start
          _ <- IO.sleep(100.millis)
          _ <- f.cancel
        } yield true

        p must completeAs(true)
      }

    }

    "parallel" should {
      "run parallel actually in parallel" in real {
        val x = IO.sleep(2.seconds) >> IO.pure(1)
        val y = IO.sleep(2.seconds) >> IO.pure(2)

        List(x, y).parSequence.timeout(3.seconds).flatMap { res =>
          IO {
            res mustEqual List(1, 2)
          }
        }
      }

      "short-circuit on error" in ticked { implicit ticker =>
        case object TestException extends RuntimeException

        (IO.never[Unit], IO.raiseError[Unit](TestException)).parTupled.void must failAs(
          TestException)
        (IO.raiseError[Unit](TestException), IO.never[Unit]).parTupled.void must failAs(
          TestException)
      }
    }

    "miscellaneous" should {

      "round trip non-canceled through s.c.Future" in ticked { implicit ticker =>
        forAll { (ioa: IO[Int]) =>
          val normalized = ioa.onCancel(IO.never)
          normalized eqv IO.fromFuture(IO(normalized.unsafeToFuture()))
        }
      }

      "canceled through s.c.Future is errored" in ticked { implicit ticker =>
        val test =
          IO.fromFuture(IO(IO.canceled.as(-1).unsafeToFuture())).handleError(_ => 42)

        test must completeAs(42)
      }

      "run a synchronous IO" in ticked { implicit ticker =>
        val ioa = IO(1).map(_ + 2)
        val test = IO.fromFuture(IO(ioa.unsafeToFuture()))
        test must completeAs(3)
      }

      "run an asynchronous IO" in ticked { implicit ticker =>
        val ioa = (IO(1) <* IO.cede).map(_ + 2)
        val test = IO.fromFuture(IO(ioa.unsafeToFuture()))
        test must completeAs(3)
      }

      "run several IOs back to back" in ticked { implicit ticker =>
        var counter = 0
        val increment = IO {
          counter += 1
        }

        val num = 10

        val test = IO.fromFuture(IO(increment.unsafeToFuture())).replicateA(num).void

        test.flatMap(_ => IO(counter)) must completeAs(num)
      }

      "run multiple IOs in parallel" in ticked { implicit ticker =>
        val num = 10

        val test = for {
          latches <- (0 until num).toList.traverse(_ => Deferred[IO, Unit])
          awaitAll = latches.parTraverse_(_.get)

          // engineer a deadlock: all subjects must be run in parallel or this will hang
          subjects = latches.map(latch => latch.complete(()) >> awaitAll)

          _ <- subjects.parTraverse_(act => IO(act.unsafeRunAndForget()))
        } yield ()

        test must completeAs(())
      }

      "forward cancelation onto the inner action" in ticked { implicit ticker =>
        var canceled = false

        val run = IO {
          IO.never.onCancel(IO { canceled = true }).unsafeRunCancelable()
        }

        val test = IO.defer {
          run.flatMap(ct => IO.sleep(500.millis) >> IO.fromFuture(IO(ct())))
        }

        test.flatMap(_ => IO(canceled)) must completeAs(true)
      }
    }

    "temporal" should {

      "sleep for ten seconds" in ticked { implicit ticker =>
        IO.sleep(10.seconds).as(1) must completeAs(1)
      }

      "sleep for ten seconds and continue" in ticked { implicit ticker =>
        var affected = false
        (IO.sleep(10.seconds) >> IO { affected = true }) must completeAs(())
        affected must beTrue
      }

      "timeout" should {
        "succeed" in real {
          val op = IO.pure(true).timeout(100.millis)

          op.flatMap { res =>
            IO {
              res must beTrue
            }
          }
        }

        "cancel a loop" in real {
          val loop = IO.cede.foreverM

          val op = loop.timeout(5.millis).attempt

          op.flatMap { res =>
            IO {
              res must beLike { case Left(e) => e must haveClass[TimeoutException] }
            }
          }
        }

        "invoke finalizers on timed out things" in real {
          for {
            ref <- Ref[IO].of(false)
            _ <- IO.never.onCancel(ref.set(true)).timeoutTo(50.millis, IO.unit)
            v <- ref.get
            r <- IO(v must beTrue)
          } yield r
        }

        "non-terminate on an uncancelable fiber" in ticked { implicit ticker =>
          IO.never.uncancelable.timeout(1.second) must nonTerminate
        }
      }

      "timeoutTo" should {
        "succeed" in real {
          val op =
            IO.pure(true).timeoutTo(5.millis, IO.raiseError(new RuntimeException))

          op.flatMap { res =>
            IO {
              res must beTrue
            }
          }
        }

        "use fallback" in real {
          val loop = IO.cede.foreverM

          val op = loop.timeoutTo(5.millis, IO.pure(true))

          op.flatMap { res =>
            IO {
              res must beTrue
            }
          }
        }
      }

      "timeoutAndForget" should {
        "terminate on an uncancelable fiber" in real {
          IO.never.uncancelable.timeoutAndForget(1.second).attempt flatMap { e =>
            IO {
              e must beLike { case Left(e) => e must haveClass[TimeoutException] }
            }
          }
        }
      }
    }

    "syncStep" should {
      "run sync IO to completion" in {
        var bool = false

        val zero = 0

        val io = IO.pure(5).flatMap { n =>
          IO.delay {
            2
          }.map { m => n * m }
            .flatMap { result =>
              IO {
                bool = result % 2 == 0
              }
            }
            .map { _ => n / zero }
            .handleErrorWith { t => IO.raiseError(t) }
            .attempt
            .flatMap { _ => IO.pure(42) }
        }

        io.syncStep(1024).map {
          case Left(_) => throw new RuntimeException("Boom!")
          case Right(n) => n
        } must completeAsSync(42)

        bool must beEqualTo(true)
      }

      "fail synchronously with a throwable" in {
        case object TestException extends RuntimeException
        val io = IO.raiseError[Unit](TestException)

        io.syncStep(1024).map {
          case Left(_) => throw new RuntimeException("Boom!")
          case Right(()) => ()
        } must failAsSync(TestException)
      }

      "evaluate side effects until the first async boundary and nothing else" in ticked {
        implicit ticker =>
          var inDelay = false
          var inMap = false
          var inAsync = false
          var inFlatMap = false

          val io = IO
            .delay {
              inDelay = true
            }
            .map { _ => inMap = true }
            .flatMap { _ =>
              IO.async_[Unit] { cb =>
                inAsync = true
                cb(Right(()))
              }
            }
            .flatMap { _ =>
              IO {
                inFlatMap = true
              }
            }

          io.syncStep(1024).flatMap {
            case Left(remaining) =>
              SyncIO.delay {
                inDelay must beTrue
                inMap must beTrue
                inAsync must beFalse
                inFlatMap must beFalse

                remaining must completeAs(())
                inAsync must beTrue
                inFlatMap must beTrue
                ()
              }

            case Right(_) => SyncIO.raiseError[Unit](new RuntimeException("Boom!"))
          } must completeAsSync(())
      }

<<<<<<< HEAD
      "evaluate up to limit and no further" in {
        var first = false
        var second = false

        val program = IO { first = true } *> IO { second = true }

        val test = program.syncStep(2) flatMap { results =>
          SyncIO {
            first must beTrue
            second must beFalse
            results must beLeft

            ()
          }
        }

        test must completeAsSync(())
=======
      "should not execute effects twice for map (#2858)" in ticked { implicit ticker =>
        var i = 0
        val io = (IO(i += 1) *> IO.cede).void.syncStep.unsafeRunSync() match {
          case Left(io) => io
          case Right(_) => IO.unit
        }
        io must completeAs(())
        i must beEqualTo(1)
      }

      "should not execute effects twice for flatMap (#2858)" in ticked { implicit ticker =>
        var i = 0
        val io = (IO(i += 1) *> IO.cede *> IO.unit).syncStep.unsafeRunSync() match {
          case Left(io) => io
          case Right(_) => IO.unit
        }
        io must completeAs(())
        i must beEqualTo(1)
      }

      "should not execute effects twice for attempt (#2858)" in ticked { implicit ticker =>
        var i = 0
        val io = (IO(i += 1) *> IO.cede).attempt.void.syncStep.unsafeRunSync() match {
          case Left(io) => io
          case Right(_) => IO.unit
        }
        io must completeAs(())
        i must beEqualTo(1)
      }

      "should not execute effects twice for handleErrorWith (#2858)" in ticked {
        implicit ticker =>
          var i = 0
          val io = (IO(i += 1) *> IO.cede)
            .handleErrorWith(_ => IO.unit)
            .syncStep
            .unsafeRunSync() match {
            case Left(io) => io
            case Right(_) => IO.unit
          }
          io must completeAs(())
          i must beEqualTo(1)
>>>>>>> 5ce130df
      }
    }

    "fiber repeated yielding test" in real {
      def yieldUntil(ref: Ref[IO, Boolean]): IO[Unit] =
        ref.get.flatMap(b => if (b) IO.unit else IO.cede *> yieldUntil(ref))

      for {
        n <- IO(java.lang.Runtime.getRuntime.availableProcessors)
        done <- Ref.of[IO, Boolean](false)
        fibers <- List.range(0, n - 1).traverse(_ => yieldUntil(done).start)
        _ <- IO.unit.start.replicateA(200)
        _ <- done.set(true).start
        _ <- IO.unit.start.replicateA(1000)
        _ <- yieldUntil(done)
        _ <- fibers.traverse(_.join)
        res <- IO(ok)
      } yield res
    }

    platformSpecs
  }

  {
    implicit val ticker = Ticker()

    checkAll(
      "IO",
      AsyncTests[IO].async[Int, Int, Int](10.millis)
    ) /*(Parameters(seed = Some(Seed.fromBase64("ZxDXpm7_3Pdkl-Fvt8M90Cxfam9wKuzcifQ1QsIJxND=").get)))*/
  }

  {
    implicit val ticker = Ticker()

    checkAll(
      "IO[Int]",
      MonoidTests[IO[Int]].monoid
    ) /*(Parameters(seed = Some(Seed.fromBase64("_1deH2u9O-z6PmkYMBgZT-3ofsMEAMStR9x0jKlFgyO=").get)))*/
  }

  {
    implicit val ticker = Ticker()

    checkAll(
      "IO[Int]",
      SemigroupKTests[IO].semigroupK[Int]
    )
  }

  {
    implicit val ticker = Ticker()

    checkAll(
      "IO",
      AlignTests[IO].align[Int, Int, Int, Int]
    )
  }

}<|MERGE_RESOLUTION|>--- conflicted
+++ resolved
@@ -1371,7 +1371,6 @@
           } must completeAsSync(())
       }
 
-<<<<<<< HEAD
       "evaluate up to limit and no further" in {
         var first = false
         var second = false
@@ -1389,7 +1388,8 @@
         }
 
         test must completeAsSync(())
-=======
+      }
+
       "should not execute effects twice for map (#2858)" in ticked { implicit ticker =>
         var i = 0
         val io = (IO(i += 1) *> IO.cede).void.syncStep.unsafeRunSync() match {
@@ -1432,7 +1432,6 @@
           }
           io must completeAs(())
           i must beEqualTo(1)
->>>>>>> 5ce130df
       }
     }
 
