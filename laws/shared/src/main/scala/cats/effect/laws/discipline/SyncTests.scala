--- conflicted
+++ resolved
@@ -25,12 +25,9 @@
 import cats.laws.discipline.SemigroupalTests.Isomorphisms
 import org.scalacheck._, Prop.forAll
 
-<<<<<<< HEAD
+
 trait SyncTests[F[_]] extends BracketTests[F, Throwable] {
-=======
 
-trait SyncTests[F[_]] extends MonadErrorTests[F, Throwable] {
->>>>>>> 8c074242
   def laws: SyncLaws[F]
 
   def sync[A: Arbitrary: Eq, B: Arbitrary: Eq, C: Arbitrary: Eq](
