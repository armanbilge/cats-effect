/*
 * Copyright 2020 Daniel Spiewak
 *
 * Licensed under the Apache License, Version 2.0 (the "License");
 * you may not use this file except in compliance with the License.
 * You may obtain a copy of the License at
 *
 *     http://www.apache.org/licenses/LICENSE-2.0
 *
 * Unless required by applicable law or agreed to in writing, software
 * distributed under the License is distributed on an "AS IS" BASIS,
 * WITHOUT WARRANTIES OR CONDITIONS OF ANY KIND, either express or implied.
 * See the License for the specific language governing permissions and
 * limitations under the License.
 */

package ce3
package laws

import cats.{~>, Applicative, ApplicativeError, Eq, FlatMap, Monad, Monoid, Show}
import cats.data.{EitherK, StateT}
import cats.free.FreeT
import cats.implicits._

import coop.ThreadT

import playground._

import org.scalacheck.{Arbitrary, Cogen, Gen}, Arbitrary.arbitrary

import org.specs2.ScalaCheck
import org.specs2.matcher.Matcher
import org.specs2.mutable._

import org.typelevel.discipline.specs2.mutable.Discipline

class PureConcSpec extends Specification with Discipline with ScalaCheck {
  type F[A] = PureConc[Int, A]

  import OutcomeGenerators._

  implicit def cogenPureConc[E: Cogen, A: Cogen]: Cogen[PureConc[E, A]] = Cogen[Outcome[Option, E, A]].contramap(run(_))

  val generators = new ConcurrentGenerators[F, Int] with BracketGenerators[F, Int] {
    
    val arbitraryE: Arbitrary[Int] = implicitly[Arbitrary[Int]]
    
    val cogenE: Cogen[Int] = Cogen[Int]
    
    val F: ConcurrentBracket[F, Int] = concurrentBForPureConc[Int]

<<<<<<< HEAD
=======
    def cogenCase[A: Cogen]: Cogen[Outcome[F, Int, A]] = OutcomeGenerators.cogenOutcome[F, Int, A]
  }

  implicit def arbitraryPureConc[A: Arbitrary: Cogen]: Arbitrary[F[A]] = Arbitrary(generators.generators[A])

  implicit def prettyFromShow[A: Show](a: A): Pretty =
    Pretty.prettyString(a.show)

>>>>>>> 5f660d25
  def beEqv[A: Eq: Show](expect: A): Matcher[A] = be_===[A](expect)

  def be_===[A: Eq: Show](expect: A): Matcher[A] = (result: A) =>
    (result === expect, s"${result.show} === ${expect.show}", s"${result.show} !== ${expect.show}")

  checkAll(
    "PureConc",
    ConcurrentBracketTests[PureConc[Int, ?], Int].concurrentBracket[Int, Int, Int])
}<|MERGE_RESOLUTION|>--- conflicted
+++ resolved
@@ -27,6 +27,7 @@
 import playground._
 
 import org.scalacheck.{Arbitrary, Cogen, Gen}, Arbitrary.arbitrary
+import org.scalacheck.util.Pretty
 
 import org.specs2.ScalaCheck
 import org.specs2.matcher.Matcher
@@ -35,31 +36,12 @@
 import org.typelevel.discipline.specs2.mutable.Discipline
 
 class PureConcSpec extends Specification with Discipline with ScalaCheck {
-  type F[A] = PureConc[Int, A]
-
   import OutcomeGenerators._
-
-  implicit def cogenPureConc[E: Cogen, A: Cogen]: Cogen[PureConc[E, A]] = Cogen[Outcome[Option, E, A]].contramap(run(_))
-
-  val generators = new ConcurrentGenerators[F, Int] with BracketGenerators[F, Int] {
-    
-    val arbitraryE: Arbitrary[Int] = implicitly[Arbitrary[Int]]
-    
-    val cogenE: Cogen[Int] = Cogen[Int]
-    
-    val F: ConcurrentBracket[F, Int] = concurrentBForPureConc[Int]
-
-<<<<<<< HEAD
-=======
-    def cogenCase[A: Cogen]: Cogen[Outcome[F, Int, A]] = OutcomeGenerators.cogenOutcome[F, Int, A]
-  }
-
-  implicit def arbitraryPureConc[A: Arbitrary: Cogen]: Arbitrary[F[A]] = Arbitrary(generators.generators[A])
+  import PureConcGenerators._
 
   implicit def prettyFromShow[A: Show](a: A): Pretty =
     Pretty.prettyString(a.show)
 
->>>>>>> 5f660d25
   def beEqv[A: Eq: Show](expect: A): Matcher[A] = be_===[A](expect)
 
   def be_===[A: Eq: Show](expect: A): Matcher[A] = (result: A) =>
