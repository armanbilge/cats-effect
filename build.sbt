/*
 * Copyright 2020-2021 Typelevel
 *
 * Licensed under the Apache License, Version 2.0 (the "License");
 * you may not use this file except in compliance with the License.
 * You may obtain a copy of the License at
 *
 *     http://www.apache.org/licenses/LICENSE-2.0
 *
 * Unless required by applicable law or agreed to in writing, software
 * distributed under the License is distributed on an "AS IS" BASIS,
 * WITHOUT WARRANTIES OR CONDITIONS OF ANY KIND, either express or implied.
 * See the License for the specific language governing permissions and
 * limitations under the License.
 */

import java.io.File
import java.util.concurrent.TimeUnit

import com.typesafe.tools.mima.core._
import org.openqa.selenium.chrome.ChromeOptions
import org.openqa.selenium.firefox.FirefoxOptions
import org.scalajs.jsenv.nodejs.NodeJSEnv
import org.scalajs.jsenv.selenium.SeleniumJSEnv

import JSEnv._

ThisBuild / baseVersion := "3.3"

ThisBuild / organization := "org.typelevel"
ThisBuild / organizationName := "Typelevel"

ThisBuild / startYear := Some(2020)
ThisBuild / endYear := Some(2021)

ThisBuild / developers := List(
  Developer(
    "djspiewak",
    "Daniel Spiewak",
    "djspiewak@gmail.com",
    url("https://github.com/djspiewak")),
  Developer(
    "SystemFw",
    "Fabio Labella",
    "fabio.labella2@gmail.com",
    url("https://github.com/SystemFw")),
  Developer(
    "RaasAhsan",
    "Raas Ahsan",
    "raas.ahsan@gmail.com",
    url("https://github.com/RaasAhsan")),
  Developer(
    "TimWSpence",
    "Tim Spence",
    "timothywspence@gmail.com",
    url("https://github.com/TimWSpence")),
  Developer(
    "kubukoz",
    "Jakub Kozłowski",
    "kubukoz@gmail.com",
    url("https://github.com/kubukoz")),
  Developer(
    "mpilquist",
    "Michael Pilquist",
    "mpilquist@gmail.com",
    url("https://github.com/mpilquist")),
  Developer(
    "vasilmkd",
    "Vasil Vasilev",
    "vasil@vasilev.io",
    url("https://github.com/vasilmkd")),
  Developer(
    "bplommer",
    "Ben Plommer",
    "ben.plommer@gmail.com",
    url("https://github.com/bplommer")),
  Developer(
    "wemrysi",
    "Emrys Ingersoll",
    "ingersoll@gmail.com",
    url("https://github.com/wemrysi")),
  Developer(
    "armanbilge",
    "Arman Bilge",
    "armanbilge@gmail.com",
    url("https://github.com/armanbilge")),
  Developer(
    "gvolpe",
    "Gabriel Volpe",
    "volpegabriel@gmail.com",
    url("https://github.com/gvolpe"))
)

val PrimaryOS = "ubuntu-latest"
val Windows = "windows-latest"

val ScalaJSJava = "adoptium@8"
val Scala213 = "2.13.6"
val Scala3 = "3.0.2"

ThisBuild / crossScalaVersions := Seq(Scala3, "2.12.14", Scala213)

ThisBuild / githubWorkflowUseSbtThinClient := false
ThisBuild / githubWorkflowTargetBranches := Seq("series/3.*")

val LTSJava = "adoptium@11"
val LatestJava = "adoptium@17"
val GraalVM8 = "graalvm-ce-java8@21.2"

ThisBuild / githubWorkflowJavaVersions := Seq(ScalaJSJava, LTSJava, LatestJava, GraalVM8)
ThisBuild / githubWorkflowEnv += ("JABBA_INDEX" -> "https://github.com/vasilmkd/jdk-index/raw/main/index.json")
ThisBuild / githubWorkflowOSes := Seq(PrimaryOS, Windows)

ThisBuild / githubWorkflowBuildPreamble ++= Seq(
  WorkflowStep.Use(
    UseRef.Public("actions", "setup-node", "v2.4.0"),
    name = Some("Setup NodeJS v14 LTS"),
    params = Map("node-version" -> "14"),
    cond = Some("matrix.ci == 'ciJS' || matrix.ci == 'ciJSDOMNodeJS'")
  ),
  WorkflowStep.Run(
    List("npm install"),
    name = Some("Install jsdom and source-map-support"),
    cond = Some("matrix.ci == 'ciJS' || matrix.ci == 'ciJSDOMNodeJS'")
  )
)

ThisBuild / githubWorkflowBuild := Seq(
  WorkflowStep.Sbt(List("${{ matrix.ci }}")),
  WorkflowStep.Sbt(
    List("docs/mdoc"),
    cond = Some(
      s"(matrix.scala == '$Scala213' || matrix.scala == '$Scala3') && matrix.ci == 'ciJVM'")),
  WorkflowStep.Run(
    List("example/test-jvm.sh ${{ matrix.scala }}"),
    name = Some("Test Example JVM App Within Sbt"),
    cond = Some(s"matrix.ci == 'ciJVM' && matrix.os == '$PrimaryOS'")
  ),
  WorkflowStep.Run(
    List("example/test-js.sh ${{ matrix.scala }}"),
    name = Some("Test Example JavaScript App Using Node"),
    cond = Some(s"matrix.ci == 'ciJS' && matrix.os == '$PrimaryOS'")
  ),
  WorkflowStep.Run(
    List("cd scalafix", "sbt test"),
    name = Some("Scalafix tests"),
    cond =
      Some(s"matrix.scala == '$Scala213' && matrix.ci == 'ciJVM' && matrix.os == '$PrimaryOS'")
  )
)

val ciVariants = CI.AllCIs.map(_.command)
val jsCiVariants = CI.AllJSCIs.map(_.command)
ThisBuild / githubWorkflowBuildMatrixAdditions += "ci" -> ciVariants

ThisBuild / githubWorkflowBuildMatrixExclusions ++= {
  val windowsScalaFilters =
    (ThisBuild / githubWorkflowScalaVersions).value.filterNot(Set(Scala213)).map { scala =>
      MatrixExclude(Map("os" -> Windows, "scala" -> scala))
    }

  jsCiVariants.flatMap { ci =>
    val javaFilters =
      (ThisBuild / githubWorkflowJavaVersions).value.filterNot(Set(ScalaJSJava)).map { java =>
        MatrixExclude(Map("ci" -> ci, "java" -> java))
      }

    javaFilters ++ windowsScalaFilters :+ MatrixExclude(Map("os" -> Windows, "ci" -> ci))
  }
}

lazy val unidoc213 = taskKey[Seq[File]]("Run unidoc but only on Scala 2.13")

lazy val useJSEnv =
  settingKey[JSEnv]("Use Node.js or a headless browser for running Scala.js tests")
Global / useJSEnv := NodeJS

ThisBuild / Test / jsEnv := {
  useJSEnv.value match {
    case NodeJS => new NodeJSEnv(NodeJSEnv.Config().withSourceMap(true))
    case Firefox =>
      val options = new FirefoxOptions()
      options.setHeadless(true)
      new SeleniumJSEnv(options)
    case Chrome =>
      val options = new ChromeOptions()
      options.setHeadless(true)
      new SeleniumJSEnv(options)
  }
}

ThisBuild / homepage := Some(url("https://github.com/typelevel/cats-effect"))

ThisBuild / scmInfo := Some(
  ScmInfo(
    url("https://github.com/typelevel/cats-effect"),
    "git@github.com:typelevel/cats-effect.git"))

ThisBuild / apiURL := Some(url("https://typelevel.org/cats-effect/api/3.x/"))

ThisBuild / autoAPIMappings := true

val CatsVersion = "2.6.1"
val Specs2Version = "4.12.12"
val ScalaCheckVersion = "1.15.4"
val DisciplineVersion = "1.2.2"
val CoopVersion = "1.1.1"

val MacrotaskExecutorVersion = "0.1.0"

replaceCommandAlias("ci", CI.AllCIs.map(_.toString).mkString)

addCommandAlias(CI.JVM.command, CI.JVM.toString)
addCommandAlias(CI.JS.command, CI.JS.toString)
addCommandAlias(CI.Firefox.command, CI.Firefox.toString)
addCommandAlias(CI.Chrome.command, CI.Chrome.toString)

addCommandAlias("prePR", "; root/clean; scalafmtSbt; +root/scalafmtAll; +root/headerCreate")

val jsProjects: Seq[ProjectReference] =
  Seq(kernel.js, kernelTestkit.js, laws.js, core.js, testkit.js, tests.js, std.js, example.js)

val undocumentedRefs =
  jsProjects ++ Seq[ProjectReference](benchmarks, example.jvm)

lazy val root = project
  .in(file("."))
  .aggregate(rootJVM, rootJS)
  .enablePlugins(NoPublishPlugin)
  .enablePlugins(ScalaUnidocPlugin)
  .settings(
    ScalaUnidoc / unidoc / unidocProjectFilter := {
      undocumentedRefs.foldLeft(inAnyProject)((acc, a) => acc -- inProjects(a))
    },
    Compile / unidoc213 := Def.taskDyn {
      if (scalaVersion.value.startsWith("2.13"))
        Def.task((Compile / unidoc).value)
      else
        Def.task {
          streams.value.log.warn(s"Skipping unidoc execution in Scala ${scalaVersion.value}")
          Seq.empty[File]
        }
    }.value
  )

lazy val rootJVM = project
  .aggregate(
    kernel.jvm,
    kernelTestkit.jvm,
    laws.jvm,
    core.jvm,
    testkit.jvm,
    tests.jvm,
    std.jvm,
    example.jvm,
    benchmarks)
  .enablePlugins(NoPublishPlugin)

lazy val rootJS = project.aggregate(jsProjects: _*).enablePlugins(NoPublishPlugin)

/**
 * The core abstractions and syntax. This is the most general definition of Cats Effect, without
 * any concrete implementations. This is the "batteries not included" dependency.
 */
lazy val kernel = crossProject(JSPlatform, JVMPlatform)
  .in(file("kernel"))
  .settings(
    name := "cats-effect-kernel",
<<<<<<< HEAD
    libraryDependencies += "org.typelevel" %%% "cats-core" % CatsVersion)
  .jvmSettings(libraryDependencies += {
    if (isDotty.value)
      ("org.specs2" %%% "specs2-core" % Specs2Version % Test).cross(CrossVersion.for3Use2_13)
    else
      "org.specs2" %%% "specs2-core" % Specs2Version % Test
  })
  .jsSettings(
    libraryDependencies += {
      if (isDotty.value)
        ("org.specs2" %%% "specs2-core" % Specs2Version % Test)
          .cross(CrossVersion.for3Use2_13)
          .exclude("org.scala-js", "scala-js-macrotask-executor_sjs1_2.13")
      else
        "org.specs2" %%% "specs2-core" % Specs2Version % Test
    },
    libraryDependencies += "org.scala-js" %%% "scala-js-macrotask-executor" % MacrotaskExecutorVersion % Test,
    Compile / doc / sources := {
      if (isDotty.value)
        Seq()
      else
        (Compile / doc / sources).value
    }
=======
    libraryDependencies ++= Seq(
      ("org.specs2" %%% "specs2-core" % Specs2Version % Test).cross(CrossVersion.for3Use2_13),
      "org.typelevel" %%% "cats-core" % CatsVersion)
>>>>>>> 65a99cfc
  )

/**
 * Reference implementations (including a pure ConcurrentBracket), generic ScalaCheck
 * generators, and useful tools for testing code written against Cats Effect.
 */
lazy val kernelTestkit = crossProject(JSPlatform, JVMPlatform)
  .in(file("kernel-testkit"))
  .dependsOn(kernel)
  .settings(
    name := "cats-effect-kernel-testkit",
    libraryDependencies ++= Seq(
      "org.typelevel" %%% "cats-free" % CatsVersion,
      "org.scalacheck" %%% "scalacheck" % ScalaCheckVersion,
      "org.typelevel" %%% "coop" % CoopVersion),
    mimaBinaryIssueFilters ++= Seq(
      ProblemFilters.exclude[DirectMissingMethodProblem](
        "cats.effect.kernel.testkit.TestContext.this"))
  )

/**
 * The laws which constrain the abstractions. This is split from kernel to avoid jar file and
 * dependency issues. As a consequence of this split, some things which are defined in
 * kernelTestkit are *tested* in the Test scope of this project.
 */
lazy val laws = crossProject(JSPlatform, JVMPlatform)
  .in(file("laws"))
  .dependsOn(kernel, kernelTestkit % Test)
  .settings(
    name := "cats-effect-laws",
    libraryDependencies ++= Seq(
      "org.typelevel" %%% "cats-laws" % CatsVersion,
      "org.typelevel" %%% "discipline-specs2" % DisciplineVersion % Test)
  )

/**
 * Concrete, production-grade implementations of the abstractions. Or, more simply-put: IO. Also
 * contains some general datatypes built on top of IO which are useful in their own right, as
 * well as some utilities (such as IOApp). This is the "batteries included" dependency.
 */
lazy val core = crossProject(JSPlatform, JVMPlatform)
  .in(file("core"))
  .dependsOn(kernel, std)
  .settings(
    name := "cats-effect",
    mimaBinaryIssueFilters ++= Seq(
      // introduced by #1837, removal of package private class
      ProblemFilters.exclude[MissingClassProblem]("cats.effect.AsyncPropagateCancelation"),
      ProblemFilters.exclude[MissingClassProblem]("cats.effect.AsyncPropagateCancelation$"),
      // introduced by #1913, striped fiber callback hashtable, changes to package private code
      ProblemFilters.exclude[MissingClassProblem]("cats.effect.unsafe.FiberErrorHashtable"),
      ProblemFilters.exclude[IncompatibleResultTypeProblem](
        "cats.effect.unsafe.IORuntime.fiberErrorCbs"),
      ProblemFilters.exclude[IncompatibleMethTypeProblem]("cats.effect.unsafe.IORuntime.this"),
      ProblemFilters.exclude[IncompatibleResultTypeProblem](
        "cats.effect.unsafe.IORuntime.<init>$default$6"),
      // introduced by #1928, wake up a worker thread before spawning a helper thread when blocking
      // changes to `cats.effect.unsafe` package private code
      ProblemFilters.exclude[IncompatibleResultTypeProblem](
        "cats.effect.unsafe.WorkStealingThreadPool.notifyParked"),
      // introduced by #2041, Rewrite and improve `ThreadSafeHashtable`
      // changes to `cats.effect.unsafe` package private code
      ProblemFilters.exclude[DirectMissingMethodProblem](
        "cats.effect.unsafe.ThreadSafeHashtable.hashtable"),
      ProblemFilters.exclude[DirectMissingMethodProblem](
        "cats.effect.unsafe.ThreadSafeHashtable.hashtable_="),
      // introduced by #2051, Tracing
      // changes to package private code
      ProblemFilters.exclude[DirectMissingMethodProblem]("cats.effect.IO#Blocking.apply"),
      ProblemFilters.exclude[DirectMissingMethodProblem]("cats.effect.IO#Blocking.copy"),
      ProblemFilters.exclude[DirectMissingMethodProblem]("cats.effect.IO#Blocking.this"),
      ProblemFilters.exclude[DirectMissingMethodProblem]("cats.effect.IO#Delay.apply"),
      ProblemFilters.exclude[DirectMissingMethodProblem]("cats.effect.IO#Delay.copy"),
      ProblemFilters.exclude[DirectMissingMethodProblem]("cats.effect.IO#Delay.this"),
      ProblemFilters.exclude[DirectMissingMethodProblem]("cats.effect.IO#FlatMap.apply"),
      ProblemFilters.exclude[DirectMissingMethodProblem]("cats.effect.IO#FlatMap.copy"),
      ProblemFilters.exclude[DirectMissingMethodProblem]("cats.effect.IO#FlatMap.this"),
      ProblemFilters.exclude[DirectMissingMethodProblem](
        "cats.effect.IO#HandleErrorWith.apply"),
      ProblemFilters.exclude[DirectMissingMethodProblem]("cats.effect.IO#HandleErrorWith.copy"),
      ProblemFilters.exclude[DirectMissingMethodProblem]("cats.effect.IO#HandleErrorWith.this"),
      ProblemFilters.exclude[DirectMissingMethodProblem]("cats.effect.IO#Map.apply"),
      ProblemFilters.exclude[DirectMissingMethodProblem]("cats.effect.IO#Map.copy"),
      ProblemFilters.exclude[DirectMissingMethodProblem]("cats.effect.IO#Map.this"),
      ProblemFilters.exclude[DirectMissingMethodProblem]("cats.effect.IO#Uncancelable.apply"),
      ProblemFilters.exclude[DirectMissingMethodProblem]("cats.effect.IO#Uncancelable.copy"),
      ProblemFilters.exclude[DirectMissingMethodProblem]("cats.effect.IO#Uncancelable.this"),
      ProblemFilters.exclude[MissingClassProblem]("cats.effect.SyncIO$Delay$"),
      ProblemFilters.exclude[MissingClassProblem]("cats.effect.SyncIO$Delay"),
      ProblemFilters.exclude[DirectMissingMethodProblem]("cats.effect.IO#IOCont.apply"),
      ProblemFilters.exclude[DirectMissingMethodProblem]("cats.effect.IO#IOCont.copy"),
      ProblemFilters.exclude[DirectMissingMethodProblem]("cats.effect.IO#IOCont.this"),
      ProblemFilters.exclude[IncompatibleMethTypeProblem](
        "cats.effect.unsafe.IORuntimeCompanionPlatform.installGlobal"),
      // introduced by #2207, tracing for js
      ProblemFilters.exclude[IncompatibleMethTypeProblem](
        "cats.effect.tracing.Tracing.calculateTracingEvent"),
      ProblemFilters.exclude[Problem]("cats.effect.ByteStack.*"),
      // introduced by #2254, Check `WorkerThread` ownership before scheduling
      // changes to `cats.effect.unsafe` package private code
      ProblemFilters.exclude[DirectMissingMethodProblem](
        "cats.effect.unsafe.WorkStealingThreadPool.executeFiber"),
      // introduced by #2256, Hide the package private constructor for `IORuntime`
      // changes to `cats.effect.unsafe` package private code
      ProblemFilters.exclude[DirectMissingMethodProblem]("cats.effect.unsafe.IORuntime.this"),
      ProblemFilters.exclude[DirectMissingMethodProblem](
        "cats.effect.unsafe.IORuntime.<init>$default$6"),
      // introduced by #3182, Address issues with the blocking mechanism of the thread pool
      // changes to `cats.effect.unsafe` package private code
      ProblemFilters.exclude[DirectMissingMethodProblem]("cats.effect.unsafe.LocalQueue.drain")
    )
  )
  .jvmSettings(
    javacOptions ++= Seq("-source", "1.8", "-target", "1.8")
  )
  .jsSettings(
<<<<<<< HEAD
    libraryDependencies += "org.scala-js" %%% "scala-js-macrotask-executor" % MacrotaskExecutorVersion)
=======
    libraryDependencies += "org.scala-js" %%% "scala-js-macrotask-executor" % "0.2.0"
  )
>>>>>>> 65a99cfc

/**
 * Test support for the core project, providing various helpful instances like ScalaCheck
 * generators for IO and SyncIO.
 */
lazy val testkit = crossProject(JSPlatform, JVMPlatform)
  .in(file("testkit"))
  .dependsOn(core, kernelTestkit)
  .settings(
    name := "cats-effect-testkit",
    libraryDependencies += "org.scalacheck" %%% "scalacheck" % ScalaCheckVersion)
  .jvmSettings(libraryDependencies += {
    if (isDotty.value)
      ("org.specs2" %%% "specs2-core" % Specs2Version % Test).cross(CrossVersion.for3Use2_13)
    else
      "org.specs2" %%% "specs2-core" % Specs2Version % Test
  })
  .jsSettings(libraryDependencies += {
    if (isDotty.value)
      ("org.specs2" %%% "specs2-core" % Specs2Version % Test)
        .cross(CrossVersion.for3Use2_13)
        .exclude("org.scala-js", "scala-js-macrotask-executor_sjs1_2.13")
    else
      "org.specs2" %%% "specs2-core" % Specs2Version % Test
  })

/**
 * Unit tests for the core project, utilizing the support provided by testkit.
 */
lazy val tests = crossProject(JSPlatform, JVMPlatform)
  .in(file("tests"))
  .dependsOn(laws % Test, kernelTestkit % Test, testkit % Test)
  .enablePlugins(NoPublishPlugin)
  .settings(
    name := "cats-effect-tests",
    libraryDependencies ++= Seq(
      "org.typelevel" %%% "discipline-specs2" % DisciplineVersion % Test,
      "org.typelevel" %%% "cats-kernel-laws" % CatsVersion % Test)
  )
  .jvmSettings(
    Test / fork := true,
    Test / javaOptions += s"-Dsbt.classpath=${(Test / fullClasspath).value.map(_.data.getAbsolutePath).mkString(File.pathSeparator)}")

/**
 * Implementations lof standard functionality (e.g. Semaphore, Console, Queue) purely in terms
 * of the typeclasses, with no dependency on IO. In most cases, the *tests* for these
 * implementations will require IO, and thus those tests will be located within the core
 * project.
 */
lazy val std = crossProject(JSPlatform, JVMPlatform)
  .in(file("std"))
  .dependsOn(kernel)
  .settings(
    name := "cats-effect-std",
    libraryDependencies += "org.scalacheck" %%% "scalacheck" % ScalaCheckVersion % Test)
  .jvmSettings(libraryDependencies += {
    if (isDotty.value)
      ("org.specs2" %%% "specs2-scalacheck" % Specs2Version % Test)
        .cross(CrossVersion.for3Use2_13)
        .exclude("org.scalacheck", "scalacheck_2.13")
        .exclude("org.scalacheck", "scalacheck_sjs1_2.13")
    else
      "org.specs2" %%% "specs2-scalacheck" % Specs2Version % Test
  })
  .jsSettings(
    libraryDependencies += {
      if (isDotty.value)
        ("org.specs2" %%% "specs2-scalacheck" % Specs2Version % Test)
          .cross(CrossVersion.for3Use2_13)
          .exclude("org.scala-js", "scala-js-macrotask-executor_sjs1_2.13")
          .exclude("org.scalacheck", "scalacheck_2.13")
          .exclude("org.scalacheck", "scalacheck_sjs1_2.13")
      else
        "org.specs2" %%% "specs2-scalacheck" % Specs2Version % Test
    },
    libraryDependencies += "org.scala-js" %%% "scala-js-macrotask-executor" % MacrotaskExecutorVersion % Test
  )

/**
 * A trivial pair of trivial example apps primarily used to show that IOApp works as a practical
 * runtime on both target platforms.
 */
lazy val example = crossProject(JSPlatform, JVMPlatform)
  .in(file("example"))
  .dependsOn(core)
  .enablePlugins(NoPublishPlugin)
  .settings(name := "cats-effect-example")
  .jsSettings(scalaJSUseMainModuleInitializer := true)

/**
 * JMH benchmarks for IO and other things.
 */
lazy val benchmarks = project
  .in(file("benchmarks"))
  .dependsOn(core.jvm)
  .settings(
    name := "cats-effect-benchmarks",
    javaOptions ++= Seq(
      "-Dcats.effect.tracing.mode=none",
      "-Dcats.effect.tracing.exceptions.enhanced=false"))
  .enablePlugins(NoPublishPlugin, JmhPlugin)

lazy val docs = project.in(file("site-docs")).dependsOn(core.jvm).enablePlugins(MdocPlugin)<|MERGE_RESOLUTION|>--- conflicted
+++ resolved
@@ -206,7 +206,7 @@
 val DisciplineVersion = "1.2.2"
 val CoopVersion = "1.1.1"
 
-val MacrotaskExecutorVersion = "0.1.0"
+val MacrotaskExecutorVersion = "0.2.0"
 
 replaceCommandAlias("ci", CI.AllCIs.map(_.toString).mkString)
 
@@ -266,7 +266,6 @@
   .in(file("kernel"))
   .settings(
     name := "cats-effect-kernel",
-<<<<<<< HEAD
     libraryDependencies += "org.typelevel" %%% "cats-core" % CatsVersion)
   .jvmSettings(libraryDependencies += {
     if (isDotty.value)
@@ -283,18 +282,7 @@
       else
         "org.specs2" %%% "specs2-core" % Specs2Version % Test
     },
-    libraryDependencies += "org.scala-js" %%% "scala-js-macrotask-executor" % MacrotaskExecutorVersion % Test,
-    Compile / doc / sources := {
-      if (isDotty.value)
-        Seq()
-      else
-        (Compile / doc / sources).value
-    }
-=======
-    libraryDependencies ++= Seq(
-      ("org.specs2" %%% "specs2-core" % Specs2Version % Test).cross(CrossVersion.for3Use2_13),
-      "org.typelevel" %%% "cats-core" % CatsVersion)
->>>>>>> 65a99cfc
+    libraryDependencies += "org.scala-js" %%% "scala-js-macrotask-executor" % MacrotaskExecutorVersion % Test
   )
 
 /**
@@ -411,12 +399,7 @@
     javacOptions ++= Seq("-source", "1.8", "-target", "1.8")
   )
   .jsSettings(
-<<<<<<< HEAD
     libraryDependencies += "org.scala-js" %%% "scala-js-macrotask-executor" % MacrotaskExecutorVersion)
-=======
-    libraryDependencies += "org.scala-js" %%% "scala-js-macrotask-executor" % "0.2.0"
-  )
->>>>>>> 65a99cfc
 
 /**
  * Test support for the core project, providing various helpful instances like ScalaCheck
