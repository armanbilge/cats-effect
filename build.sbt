/*
 * Copyright (c) 2017-2018 The Typelevel Cats-effect Project Developers
 *
 * Licensed under the Apache License, Version 2.0 (the "License");
 * you may not use this file except in compliance with the License.
 * You may obtain a copy of the License at
 *
 *     http://www.apache.org/licenses/LICENSE-2.0
 *
 * Unless required by applicable law or agreed to in writing, software
 * distributed under the License is distributed on an "AS IS" BASIS,
 * WITHOUT WARRANTIES OR CONDITIONS OF ANY KIND, either express or implied.
 * See the License for the specific language governing permissions and
 * limitations under the License.
 */

import microsites.ExtraMdFileConfig
import scala.sys.process._
import scala.xml.Elem
import scala.xml.transform.{RewriteRule, RuleTransformer}

organization in ThisBuild := "org.typelevel"
organizationName in ThisBuild := "Typelevel"
startYear in ThisBuild := Some(2017)

val CompileTime = config("CompileTime").hide

val CatsVersion = "1.1.0"
val SimulacrumVersion = "0.11.0"

val ScalaTestVersion = "3.0.4"
val ScalaCheckVersion = "1.13.5"
val DisciplineVersion = "0.8"

addCommandAlias("ci", ";test ;mimaReportBinaryIssues; doc")
addCommandAlias("release", ";project root ;reload ;+publishSigned ;sonatypeReleaseAll ;microsite/publishMicrosite")

val commonSettings = Seq(
  crossScalaVersions := Seq("2.11.12", "2.12.4"),

  scalacOptions in (Compile, console) ~= (_ filterNot Set("-Xfatal-warnings", "-Ywarn-unused-import").contains),

  scalacOptions in (Compile, doc) ++= {
    val isSnapshot = git.gitCurrentTags.value.map(git.gitTagToVersionNumber.value).flatten.isEmpty

    val path = if (isSnapshot)
      scmInfo.value.get.browseUrl + "/blob/" + git.gitHeadCommit.value.get + "€{FILE_PATH}.scala"
    else
      scmInfo.value.get.browseUrl + "/blob/v" + version.value + "€{FILE_PATH}.scala"

    Seq("-doc-source-url", path, "-sourcepath", baseDirectory.in(LocalRootProject).value.getAbsolutePath)
  },

  sources in (Compile, doc) :=
    (sources in (Compile, doc)).value,

  scalacOptions in (Compile, doc) ++=
    Seq("-doc-root-content", (baseDirectory.value.getParentFile / "shared" / "rootdoc.txt").getAbsolutePath),
  scalacOptions in (Compile, doc) ++=
    Opts.doc.title("cats-effect"),

  // Disable parallel execution in tests; otherwise we cannot test System.err
  parallelExecution in Test := false,
  parallelExecution in IntegrationTest := false,
  testForkedParallel in Test := false,
  testForkedParallel in IntegrationTest := false,
  concurrentRestrictions in Global += Tags.limit(Tags.Test, 1),

  // credit: https://github.com/typelevel/cats/pull/1638
  ivyConfigurations += CompileTime,
  unmanagedClasspath in Compile ++= update.value.select(configurationFilter("CompileTime")),

  logBuffered in Test := false,

  isSnapshot := version.value endsWith "SNAPSHOT",      // so… sonatype doesn't like git hash snapshots

  publishTo := Some(
    if (isSnapshot.value)
      Opts.resolver.sonatypeSnapshots
    else
      Opts.resolver.sonatypeStaging),

  publishMavenStyle := true,
  pomIncludeRepository := { _ => false },

  sonatypeProfileName := organization.value,

  pomExtra :=
    <developers>
      <developer>
        <id>djspiewak</id>
        <name>Daniel Spiewak</name>
        <url>http://www.codecommit.com</url>
      </developer>
      <developer>
        <id>mpilquist</id>
        <name>Michael Pilquist</name>
        <url>https://github.com/mpilquist</url>
      </developer>
      <developer>
        <id>alexelcu</id>
        <name>Alexandru Nedelcu</name>
        <url>https://alexn.org</url>
      </developer>
    </developers>,

  homepage := Some(url("https://typelevel.org/cats-effect/")),
  scmInfo := Some(ScmInfo(url("https://github.com/typelevel/cats-effect"), "git@github.com:typelevel/cats-effect.git")),
  headerLicense := Some(HeaderLicense.Custom(
    """|Copyright (c) 2017-2018 The Typelevel Cats-effect Project Developers
       |
       |Licensed under the Apache License, Version 2.0 (the "License");
       |you may not use this file except in compliance with the License.
       |You may obtain a copy of the License at
       |
       |    http://www.apache.org/licenses/LICENSE-2.0
       |
       |Unless required by applicable law or agreed to in writing, software
       |distributed under the License is distributed on an "AS IS" BASIS,
       |WITHOUT WARRANTIES OR CONDITIONS OF ANY KIND, either express or implied.
       |See the License for the specific language governing permissions and
       |limitations under the License."""
      .stripMargin)),

  // For evicting Scoverage out of the generated POM
  // See: https://github.com/scoverage/sbt-scoverage/issues/153
  pomPostProcess := { (node: xml.Node) =>
    new RuleTransformer(new RewriteRule {
      override def transform(node: xml.Node): Seq[xml.Node] = node match {
        case e: Elem
          if e.label == "dependency" && e.child.exists(child => child.label == "groupId" && child.text == "org.scoverage") => Nil
        case _ => Seq(node)
      }
    }).transform(node).head
  },

  addCompilerPlugin("org.spire-math" % "kind-projector" % "0.9.5" cross CrossVersion.binary)
)

val mimaSettings = Seq(
  // Setting the previous artifact manually at 0.9
  // as a temporary measure until we release 0.10
  mimaPreviousArtifacts := Set(organization.value %% name.value % "0.10"),
  /*
  mimaPreviousArtifacts := {
    val TagBase = """^(\d+)\.(\d+).*"""r
    val TagBase(major, minor) = BaseVersion

    val tags = "git tag --list".!! split "\n" map { _.trim }
    val versions =
      tags filter { _ startsWith s"v$major.$minor" } map { _ substring 1 }

    versions.map { v => organization.value %% name.value % v }.toSet
  },*/
  mimaBinaryIssueFilters ++= {
    import com.typesafe.tools.mima.core._
    import com.typesafe.tools.mima.core.ProblemFilters._
    Seq(
      exclude[DirectMissingMethodProblem]("cats.effect.Sync#StateTSync.map"),
      exclude[IncompatibleMethTypeProblem]("cats.effect.Sync#StateTSync.map"),
      exclude[InheritedNewAbstractMethodProblem]("cats.effect.Bracket.bracket"),
      exclude[InheritedNewAbstractMethodProblem]("cats.effect.Bracket.bracketCase"),
      exclude[ReversedMissingMethodProblem]("cats.effect.Sync#OptionTSync.bracketCase"),
      exclude[ReversedMissingMethodProblem]("cats.effect.Sync#WriterTSync.bracketCase"),
      exclude[ReversedMissingMethodProblem]("cats.effect.Sync#StateTSync.bracketCase"),
      exclude[ReversedMissingMethodProblem]("cats.effect.Sync#EitherTSync.bracketCase"),
      exclude[ReversedMissingMethodProblem]("cats.effect.Sync#KleisliSync.bracketCase"),
      exclude[MissingClassProblem]("cats.effect.internals.AndThen"),
      exclude[MissingClassProblem]("cats.effect.internals.AndThen$"),
      exclude[MissingClassProblem]("cats.effect.internals.AndThen$Concat"),
      exclude[MissingClassProblem]("cats.effect.internals.AndThen$Concat$"),
      exclude[MissingClassProblem]("cats.effect.internals.AndThen$Single"),
      exclude[MissingClassProblem]("cats.effect.internals.AndThen$Single$"),
      exclude[ReversedMissingMethodProblem]("cats.effect.Async.never"),
      exclude[DirectMissingMethodProblem]("cats.effect.Sync.catsEitherTEvalSync"),
      exclude[ReversedMissingMethodProblem]("cats.effect.Effect.runSyncStep"),
      exclude[ReversedMissingMethodProblem]("cats.effect.Effect#StateTEffect.runSyncStep"),
      exclude[ReversedMissingMethodProblem]("cats.effect.Effect#WriterTEffect.runSyncStep"),
      exclude[ReversedMissingMethodProblem]("cats.effect.Effect#EitherTEffect.runSyncStep"),
      exclude[ReversedMissingMethodProblem]("cats.effect.Effect#Ops.runSyncStep"),
      exclude[ReversedMissingMethodProblem]("cats.effect.Effect#StateTEffect.toIO"),
      exclude[ReversedMissingMethodProblem]("cats.effect.Effect#WriterTEffect.toIO"),
      exclude[ReversedMissingMethodProblem]("cats.effect.Effect#Ops.toIO"),
      exclude[ReversedMissingMethodProblem]("cats.effect.Effect#EitherTEffect.toIO"),
      exclude[ReversedMissingMethodProblem]("cats.effect.Effect.toIO"),
      exclude[ReversedMissingMethodProblem]("cats.effect.ConcurrentEffect.toIO"),

<<<<<<< HEAD
=======
      // Uncancelable moved down to Bracket
      exclude[DirectMissingMethodProblem]("cats.effect.Concurrent#Ops.uncancelable"),
      exclude[InheritedNewAbstractMethodProblem]("cats.effect.Bracket.guarantee"),
      exclude[InheritedNewAbstractMethodProblem]("cats.effect.Bracket.uncancelable"),
      exclude[UpdateForwarderBodyProblem]("cats.effect.Concurrent#WriterTConcurrent.uncancelable"),
      exclude[InheritedNewAbstractMethodProblem]("cats.effect.Bracket.guarantee"),
      exclude[ReversedMissingMethodProblem]("cats.effect.Sync#OptionTSync.uncancelable"),
      exclude[InheritedNewAbstractMethodProblem]("cats.effect.Bracket.guarantee"),
      exclude[InheritedNewAbstractMethodProblem]("cats.effect.Bracket.uncancelable"),
      exclude[InheritedNewAbstractMethodProblem]("cats.effect.Bracket.guarantee"),
      exclude[InheritedNewAbstractMethodProblem]("cats.effect.Bracket.guarantee"),
      exclude[ReversedMissingMethodProblem]("cats.effect.Sync#WriterTSync.uncancelable"),
      exclude[InheritedNewAbstractMethodProblem]("cats.effect.Bracket.guarantee"),
      exclude[InheritedNewAbstractMethodProblem]("cats.effect.Bracket.uncancelable"),
      exclude[UpdateForwarderBodyProblem]("cats.effect.Concurrent#EitherTConcurrent.uncancelable"),
      exclude[InheritedNewAbstractMethodProblem]("cats.effect.Bracket.guarantee"),
      exclude[InheritedNewAbstractMethodProblem]("cats.effect.Bracket.guarantee"),
      exclude[InheritedNewAbstractMethodProblem]("cats.effect.Bracket.uncancelable"),
      exclude[InheritedNewAbstractMethodProblem]("cats.effect.Bracket.guarantee"),
      exclude[InheritedNewAbstractMethodProblem]("cats.effect.Bracket.uncancelable"),
      exclude[InheritedNewAbstractMethodProblem]("cats.effect.Bracket.guarantee"),
      exclude[InheritedNewAbstractMethodProblem]("cats.effect.Bracket.uncancelable"),
      exclude[InheritedNewAbstractMethodProblem]("cats.effect.Bracket.guarantee"),
      exclude[UpdateForwarderBodyProblem]("cats.effect.Concurrent#OptionTConcurrent.uncancelable"),
      exclude[InheritedNewAbstractMethodProblem]("cats.effect.Bracket.guarantee"),
      exclude[InheritedNewAbstractMethodProblem]("cats.effect.Bracket.guarantee"),
      exclude[InheritedNewAbstractMethodProblem]("cats.effect.Bracket.uncancelable"),
      exclude[InheritedNewAbstractMethodProblem]("cats.effect.Bracket.guarantee"),
      exclude[InheritedNewAbstractMethodProblem]("cats.effect.Bracket.uncancelable"),
      exclude[InheritedNewAbstractMethodProblem]("cats.effect.Bracket.guarantee"),
      exclude[InheritedNewAbstractMethodProblem]("cats.effect.Bracket.uncancelable"),
      exclude[ReversedMissingMethodProblem]("cats.effect.Sync#StateTSync.uncancelable"),
      exclude[InheritedNewAbstractMethodProblem]("cats.effect.Bracket.guarantee"),
      exclude[InheritedNewAbstractMethodProblem]("cats.effect.Bracket.uncancelable"),
      exclude[ReversedMissingMethodProblem]("cats.effect.Sync#EitherTSync.uncancelable"),
      exclude[InheritedNewAbstractMethodProblem]("cats.effect.Bracket.guarantee"),
      exclude[InheritedNewAbstractMethodProblem]("cats.effect.Bracket.uncancelable"),
      exclude[InheritedNewAbstractMethodProblem]("cats.effect.Bracket.guarantee"),
      exclude[InheritedNewAbstractMethodProblem]("cats.effect.Bracket.guarantee"),
      exclude[InheritedNewAbstractMethodProblem]("cats.effect.Bracket.uncancelable"),
      exclude[InheritedNewAbstractMethodProblem]("cats.effect.Bracket.guarantee"),
      exclude[InheritedNewAbstractMethodProblem]("cats.effect.Bracket.guarantee"),
      exclude[InheritedNewAbstractMethodProblem]("cats.effect.Bracket.uncancelable"),
      exclude[InheritedNewAbstractMethodProblem]("cats.effect.Bracket.guarantee"),
      exclude[InheritedNewAbstractMethodProblem]("cats.effect.Bracket.uncancelable"),
      exclude[UpdateForwarderBodyProblem]("cats.effect.Concurrent#StateTConcurrent.uncancelable"),
      exclude[InheritedNewAbstractMethodProblem]("cats.effect.Bracket.guarantee"),

>>>>>>> d26833d5
      // Require Timer[IO] for auto-shifting now
      exclude[DirectMissingMethodProblem]("cats.effect.IO.start"),
      exclude[DirectMissingMethodProblem]("cats.effect.IO.race"),
      exclude[DirectMissingMethodProblem]("cats.effect.IO.racePair"),
      exclude[DirectMissingMethodProblem]("cats.effect.IOParallelNewtype.ioEffect"),
      exclude[DirectMissingMethodProblem]("cats.effect.IOInstances.parApplicative"),
      exclude[DirectMissingMethodProblem]("cats.effect.IOInstances.ioParallel"),
      exclude[DirectMissingMethodProblem]("cats.effect.IOInstances.ioConcurrentEffect"),
      exclude[DirectMissingMethodProblem]("cats.effect.internals.IOParMap.apply"),
      exclude[DirectMissingMethodProblem]("cats.effect.internals.IOCompanionBinaryCompat.ioEffect"),
      exclude[DirectMissingMethodProblem]("cats.effect.internals.IORace.simple"),
      exclude[DirectMissingMethodProblem]("cats.effect.internals.IORace.pair"),
      exclude[DirectMissingMethodProblem]("cats.effect.internals.IOStart.apply"),

      // Issue #123: introducing Async.asyncF
      exclude[DirectMissingMethodProblem]("cats.effect.Async.shift"),
      exclude[ReversedMissingMethodProblem]("cats.effect.Async.asyncF"),
      exclude[ReversedMissingMethodProblem]("cats.effect.Async#OptionTAsync.asyncF"),
      exclude[ReversedMissingMethodProblem]("cats.effect.Async#WriterTAsync.asyncF"),
      exclude[ReversedMissingMethodProblem]("cats.effect.Async#EitherTAsync.asyncF"),
      exclude[ReversedMissingMethodProblem]("cats.effect.Async#StateTAsync.asyncF"),
      // Issue #123: Fixed cats.effect.implicits to include all syntax
      exclude[MissingClassProblem]("cats.effect.implicits.package$IOSyntax"),
      exclude[DirectMissingMethodProblem]("cats.effect.implicits.package.IOSyntax"),
      exclude[MissingClassProblem]("cats.effect.implicits.package$IOSyntax$"),

      //
      // Following are all internal implementation details:
      //
      // Not a problem: IO.Async is a private class
      exclude[IncompatibleMethTypeProblem]("cats.effect.IO#Async.apply"),
      // Not a problem: IO.Async is a private class
      exclude[MissingTypesProblem]("cats.effect.Async$"),
      // Not a problem: IO.Async is a private class
      exclude[IncompatibleResultTypeProblem]("cats.effect.IO#Async.k"),
      // Not a problem: IO.Async is a private class
      exclude[IncompatibleMethTypeProblem]("cats.effect.IO#Async.copy"),
      // Not a problem: IO.Async is a private class
      exclude[IncompatibleResultTypeProblem]("cats.effect.IO#Async.copy$default$1"),
      // Not a problem: IO.Async is a private class
      exclude[IncompatibleMethTypeProblem]("cats.effect.IO#Async.this"),
      // Not a problem: RestartCallback is a private class
      exclude[DirectMissingMethodProblem]("cats.effect.internals.IORunLoop#RestartCallback.this"),
      // Not a problem: IOPlatform is private
      exclude[DirectMissingMethodProblem]("cats.effect.internals.IOPlatform.onceOnly"),
      // Not a problem: IORunLoop is private
      exclude[MissingClassProblem]("cats.effect.internals.IORunLoop$RestartCallback$"),
      // Not a problem: Async.never implementation is just moved
      exclude[ReversedMissingMethodProblem]("cats.effect.Async.never"),
      // Deleted
      exclude[DirectMissingMethodProblem]("cats.effect.internals.IOFrame.errorHandler"),
      // New stuff
      exclude[ReversedMissingMethodProblem]("cats.effect.internals.IOConnection.tryReactivate"),
      exclude[DirectMissingMethodProblem]("cats.effect.internals.IOCancel#RaiseCancelable.this"),
      // PR #235: switch to standard NonFatal
      exclude[MissingClassProblem]("cats.effect.internals.NonFatal$"),
      exclude[MissingClassProblem]("cats.effect.internals.NonFatal"),
      // Adding #236: adding Bracket instance for Kleisli
      exclude[IncompatibleTemplateDefProblem]("cats.effect.Concurrent$KleisliConcurrent"),
      exclude[IncompatibleTemplateDefProblem]("cats.effect.Sync$KleisliSync"),
      exclude[IncompatibleTemplateDefProblem]("cats.effect.Async$KleisliAsync")
    )
  })

lazy val cmdlineProfile = sys.env.getOrElse("SBT_PROFILE", "")

def profile: Project => Project = pr => cmdlineProfile match {
  case "coverage" => pr
  case _ => pr.disablePlugins(scoverage.ScoverageSbtPlugin)
}

lazy val scalaJSSettings = Seq(
  coverageExcludedFiles := ".*")

lazy val skipOnPublishSettings = Seq(
  skip in publish := true,
  publish := (()),
  publishLocal := (()),
  publishArtifact := false,
  publishTo := None)

lazy val sharedSourcesSettings = Seq(
  unmanagedSourceDirectories in Compile += {
    baseDirectory.value.getParentFile / "shared" / "src" / "main" / "scala"
  },
  unmanagedSourceDirectories in Test += {
    baseDirectory.value.getParentFile / "shared" / "src" / "test" / "scala"
  })

lazy val root = project.in(file("."))
  .aggregate(coreJVM, coreJS, lawsJVM, lawsJS)
  .configure(profile)
  .settings(skipOnPublishSettings)

lazy val core = crossProject.in(file("core"))
  .settings(commonSettings: _*)
  .settings(
    name := "cats-effect",

    libraryDependencies ++= Seq(
      "org.typelevel"        %%% "cats-core"  % CatsVersion,
      "com.github.mpilquist" %%% "simulacrum" % SimulacrumVersion % CompileTime,

      "org.typelevel"  %%% "cats-laws"  % CatsVersion       % "test",
      "org.scalatest"  %%% "scalatest"  % ScalaTestVersion  % "test",
      "org.scalacheck" %%% "scalacheck" % ScalaCheckVersion % "test",
      "org.typelevel"  %%% "discipline" % DisciplineVersion % "test"),

    addCompilerPlugin("org.scalamacros" % "paradise" % "2.1.1" cross CrossVersion.full))
  .jvmConfigure(_.enablePlugins(AutomateHeaderPlugin))
  .jvmConfigure(_.settings(mimaSettings))
  .jsConfigure(_.enablePlugins(AutomateHeaderPlugin))
  .jvmConfigure(profile)
  .jsConfigure(_.settings(scalaJSSettings))

lazy val coreJVM = core.jvm
lazy val coreJS = core.js

lazy val laws = crossProject
  .in(file("laws"))
  .dependsOn(core % "compile->compile;test->test")
  .settings(commonSettings: _*)
  .settings(
    name := "cats-effect-laws",

    libraryDependencies ++= Seq(
      "org.typelevel"  %%% "cats-laws"  % CatsVersion,
      "org.scalacheck" %%% "scalacheck" % ScalaCheckVersion,
      "org.typelevel"  %%% "discipline" % DisciplineVersion,

      "org.scalatest"  %%% "scalatest"  % ScalaTestVersion % "test"))
  .jvmConfigure(_.enablePlugins(AutomateHeaderPlugin))
  .jsConfigure(_.enablePlugins(AutomateHeaderPlugin))
  .jvmConfigure(profile)
  .jsConfigure(_.settings(scalaJSSettings))

lazy val lawsJVM = laws.jvm
lazy val lawsJS = laws.js

lazy val benchmarksPrev = project.in(file("benchmarks/vPrev"))
  .configure(profile)
  .settings(commonSettings ++ skipOnPublishSettings ++ sharedSourcesSettings)
  .settings(libraryDependencies += "org.typelevel" %% "cats-effect" % "1.0.0-RC")
  .settings(scalacOptions ~= (_ filterNot Set("-Xfatal-warnings", "-Ywarn-unused-import").contains))
  .enablePlugins(JmhPlugin)

lazy val benchmarksNext = project.in(file("benchmarks/vNext"))
  .configure(profile)
  .dependsOn(coreJVM)
  .settings(commonSettings ++ skipOnPublishSettings ++ sharedSourcesSettings)
  .settings(scalacOptions ~= (_ filterNot Set("-Xfatal-warnings", "-Ywarn-unused-import").contains))
  .enablePlugins(JmhPlugin)

lazy val docsMappingsAPIDir =
  settingKey[String]("Name of subdirectory in site target directory for api docs")

lazy val siteSettings = Seq(
  micrositeName := "Cats Effect",
  micrositeDescription := "The IO Monad for Scala",
  micrositeAuthor := "Cats Effect contributors",
  micrositeGithubOwner := "typelevel",
  micrositeGithubRepo := "cats-effect",
  micrositeBaseUrl := "/cats-effect",
  micrositeTwitterCreator := "@typelevel",
  micrositeDocumentationUrl := "https://typelevel.org/cats-effect/api/",
  micrositeFooterText := None,
  micrositeHighlightTheme := "atom-one-light",
  micrositePalette := Map(
    "brand-primary" -> "#3e5b95",
    "brand-secondary" -> "#294066",
    "brand-tertiary" -> "#2d5799",
    "gray-dark" -> "#49494B",
    "gray" -> "#7B7B7E",
    "gray-light" -> "#E5E5E6",
    "gray-lighter" -> "#F4F3F4",
    "white-color" -> "#FFFFFF"),
  micrositeExtraMdFiles := Map(
    file("README.md") -> ExtraMdFileConfig(
      "index.md",
      "home",
      Map("section" -> "home", "position" -> "0")
    )
  ),
  fork in tut := true,
  scalacOptions in Tut --= Seq(
    "-Xfatal-warnings",
    "-Ywarn-unused-import",
    "-Ywarn-numeric-widen",
    "-Ywarn-dead-code",
    "-Xlint:-missing-interpolator,_",
  ),
  docsMappingsAPIDir := "api",
  addMappingsToSiteDir(mappings in packageDoc in Compile in coreJVM, docsMappingsAPIDir)
)

lazy val microsite = project.in(file("site"))
  .enablePlugins(MicrositesPlugin)
  .enablePlugins(SiteScaladocPlugin)
  .settings(commonSettings ++ skipOnPublishSettings ++ sharedSourcesSettings)
  .settings(siteSettings)
  .dependsOn(coreJVM, lawsJVM)

/*
 * Compatibility version.  Use this to declare what version with
 * which `master` remains in compatibility.  This is literally
 * backwards from how -SNAPSHOT versioning works, but it avoids
 * the need to pre-declare (before work is done) what kind of
 * compatibility properties the next version will have (i.e. major
 * or minor bump).
 *
 * As an example, the builds of a project might go something like
 * this:
 *
 * - 0.1-hash1
 * - 0.1-hash2
 * - 0.1-hash3
 * - 0.1
 * - 0.1-hash1
 * - 0.2-hash2
 * - 0.2
 * - 0.2-hash1
 * - 0.2-hash2
 * - 1.0-hash3
 * - 1.0-hash4
 * - 1.0
 *
 * The value of BaseVersion starts at 0.1 and remains there until
 * compatibility with the 0.1 line is lost, which happens just
 * prior to the release of 0.2.  Then the base version again remains
 * 0.2-compatible until that compatibility is broken, with the major
 * version bump of 1.0.  Again, this is all to avoid pre-committing
 * to a major/minor bump before the work is done (see: Scala 2.8).
 */
val BaseVersion = "1.0.0-RC2"

licenses in ThisBuild += ("Apache-2.0", url("http://www.apache.org/licenses/"))

/***********************************************************************\
                      Boilerplate below these lines
\***********************************************************************/

coursierUseSbtCredentials in ThisBuild := true
coursierChecksums in ThisBuild := Nil      // workaround for nexus sync bugs

// Adapted from Rob Norris' post at https://tpolecat.github.io/2014/04/11/scalac-flags.html
scalacOptions in ThisBuild ++= Seq(
  "-language:_",
  "-deprecation",
  "-encoding", "UTF-8", // yes, this is 2 args
  "-feature",
  "-unchecked",
  "-Xfatal-warnings",
  "-Yno-adapted-args",
  "-Ywarn-dead-code"
)

scalacOptions in ThisBuild ++= Seq(
  "-Ywarn-unused-import",
  "-Ywarn-numeric-widen",
  "-Xlint:-missing-interpolator,_"
)

scalacOptions in Test += "-Yrangepos"

useGpg := true

enablePlugins(GitVersioning)

val ReleaseTag = """^v(\d+\.\d+(?:\.\d+(?:[-.]\w+)?)?)$""".r

git.baseVersion := BaseVersion

git.gitTagToVersionNumber := {
  case ReleaseTag(v) => Some(v)
  case _ => None
}

git.formattedShaVersion := {
  val suffix = git.makeUncommittedSignifierSuffix(git.gitUncommittedChanges.value, git.uncommittedSignifier.value)

  git.gitHeadCommit.value map { _.substring(0, 7) } map { sha =>
    git.baseVersion.value + "-" + sha + suffix
  }
}<|MERGE_RESOLUTION|>--- conflicted
+++ resolved
@@ -185,8 +185,6 @@
       exclude[ReversedMissingMethodProblem]("cats.effect.Effect.toIO"),
       exclude[ReversedMissingMethodProblem]("cats.effect.ConcurrentEffect.toIO"),
 
-<<<<<<< HEAD
-=======
       // Uncancelable moved down to Bracket
       exclude[DirectMissingMethodProblem]("cats.effect.Concurrent#Ops.uncancelable"),
       exclude[InheritedNewAbstractMethodProblem]("cats.effect.Bracket.guarantee"),
@@ -235,7 +233,6 @@
       exclude[UpdateForwarderBodyProblem]("cats.effect.Concurrent#StateTConcurrent.uncancelable"),
       exclude[InheritedNewAbstractMethodProblem]("cats.effect.Bracket.guarantee"),
 
->>>>>>> d26833d5
       // Require Timer[IO] for auto-shifting now
       exclude[DirectMissingMethodProblem]("cats.effect.IO.start"),
       exclude[DirectMissingMethodProblem]("cats.effect.IO.race"),
