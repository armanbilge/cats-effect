--- conflicted
+++ resolved
@@ -11,20 +11,6 @@
     - name: JVM high-core-count 3
       script: sbt '++ 3' testsJVM/test ioAppTestsJVM/test
 
-<<<<<<< HEAD
-jvm_arm_highcore_task:
-  arm_container:
-    image: sbtscala/scala-sbt:eclipse-temurin-jammy-17.0.5_8_1.8.2_3.2.2
-    cpu: 4
-    memory: 8G
-  matrix:
-    - name: JVM ARM high-core-count 2.12
-      script: sbt '++ 2.12' testsJVM/test ioAppTestsJVM/test
-    - name: JVM ARM high-core-count 2.13
-      script: sbt '++ 2.13' testsJVM/test ioAppTestsJVM/test stressTests/Jcstress/run
-    - name: JVM ARM high-core-count 3
-      script: sbt '++ 3' testsJVM/test ioAppTestsJVM/test
-=======
 # jvm_arm_highcore_task:
 #   arm_container:
 #     image: sbtscala/scala-sbt:eclipse-temurin-jammy-17.0.5_8_1.9.0_3.3.0
@@ -32,12 +18,11 @@
 #     memory: 8G
 #   matrix:
 #     - name: JVM ARM high-core-count 2.12
-#       script: sbt '++ 2.12' testsJVM/test
+#       script: sbt '++ 2.12' testsJVM/test ioAppTestsJVM/test
 #     - name: JVM ARM high-core-count 2.13
-#       script: sbt '++ 2.13' testsJVM/test stressTests/Jcstress/run
+#       script: sbt '++ 2.13' testsJVM/test ioAppTestsJVM/test stressTests/Jcstress/run
 #     - name: JVM ARM high-core-count 3
-#       script: sbt '++ 3' testsJVM/test
->>>>>>> 86b65a99
+#       script: sbt '++ 3' testsJVM/test ioAppTestsJVM/test
 
 jvm_macos_highcore_task:
   macos_instance:
@@ -58,20 +43,6 @@
         - brew install sbt
         - sbt '++ 3' testsJVM/test ioAppTestsJVM/test
 
-<<<<<<< HEAD
-native_arm_task:
-  arm_container:
-    dockerfile: .cirrus/Dockerfile
-    cpu: 2
-    memory: 8G
-  matrix:
-    - name: Native ARM 2.12
-      script: sbt '++ 2.12' testsNative/test ioAppTestsNative/test
-    - name: Native ARM 2.13
-      script: sbt '++ 2.13' testsNative/test ioAppTestsNative/test
-    - name: Native ARM 3
-      script: sbt '++ 3' testsNative/test ioAppTestsNative/test
-=======
 # native_arm_task:
 #   arm_container:
 #     dockerfile: .cirrus/Dockerfile
@@ -79,12 +50,11 @@
 #     memory: 8G
 #   matrix:
 #     - name: Native ARM 2.12
-#       script: sbt '++ 2.12' testsNative/test
+#       script: sbt '++ 2.12' testsNative/test ioAppTestsNative/test
 #     - name: Native ARM 2.13
-#       script: sbt '++ 2.13' testsNative/test
+#       script: sbt '++ 2.13' testsNative/test ioAppTestsNative/test
 #     - name: Native ARM 3
-#       script: sbt '++ 3' testsNative/test
->>>>>>> 86b65a99
+#       script: sbt '++ 3' testsNative/test ioAppTestsNative/test
 
 native_macos_task:
   macos_instance:
