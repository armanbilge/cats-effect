/*
 * Copyright 2020-2021 Typelevel
 *
 * Licensed under the Apache License, Version 2.0 (the "License");
 * you may not use this file except in compliance with the License.
 * You may obtain a copy of the License at
 *
 *     http://www.apache.org/licenses/LICENSE-2.0
 *
 * Unless required by applicable law or agreed to in writing, software
 * distributed under the License is distributed on an "AS IS" BASIS,
 * WITHOUT WARRANTIES OR CONDITIONS OF ANY KIND, either express or implied.
 * See the License for the specific language governing permissions and
 * limitations under the License.
 */

package cats.effect

<<<<<<< HEAD
import scala.scalajs.js.{Function1, JavaScriptException, Promise, Thenable, |}
=======
import scala.concurrent.Future
import scala.scalajs.js.{|, Function1, JavaScriptException, Promise, Thenable}
>>>>>>> 69494913

abstract private[effect] class IOPlatform[+A] { self: IO[A] =>

  def unsafeToPromise()(implicit runtime: unsafe.IORuntime): Promise[A] =
    new Promise[A]((resolve: Function1[A | Thenable[A], _], reject: Function1[Any, _]) =>
      self.unsafeRunAsync {
        case Left(JavaScriptException(e)) =>
          reject(e)
          ()

        case Left(e) =>
          reject(e)
          ()

        case Right(value) =>
          resolve(value)
          ()
      })

  def unsafeRunSyncToFuture()(implicit runtime: unsafe.IORuntime): Future[A] =
    self.syncStep(runtime.config.autoYieldThreshold).attempt.unsafeRunSync() match {
      case Left(t) => Future.failed(t)
      case Right(Left(ioa)) => ioa.unsafeToFuture()
      case Right(Right(a)) => Future.successful(a)
    }

  def unsafeRunSyncToPromise()(implicit runtime: unsafe.IORuntime): Promise[A] =
    self.syncStep(runtime.config.autoYieldThreshold).attempt.unsafeRunSync() match {
      case Left(t) => Promise.reject(t)
      case Right(Left(ioa)) => ioa.unsafeToPromise()
      case Right(Right(a)) => Promise.resolve[A](a)
    }
}<|MERGE_RESOLUTION|>--- conflicted
+++ resolved
@@ -16,12 +16,8 @@
 
 package cats.effect
 
-<<<<<<< HEAD
-import scala.scalajs.js.{Function1, JavaScriptException, Promise, Thenable, |}
-=======
 import scala.concurrent.Future
 import scala.scalajs.js.{|, Function1, JavaScriptException, Promise, Thenable}
->>>>>>> 69494913
 
 abstract private[effect] class IOPlatform[+A] { self: IO[A] =>
 
