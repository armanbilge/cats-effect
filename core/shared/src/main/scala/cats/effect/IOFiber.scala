--- conflicted
+++ resolved
@@ -129,15 +129,9 @@
           // ...nope! take over the target fiber's runloop and run the finalizers
           // println(s"<$name> running cancelation (finalizers.length = ${finalizers.unsafeIndex()})")
 
-<<<<<<< HEAD
-        val oc = OutcomeCanceled.asInstanceOf[OutcomeIO[Nothing]]
-        if (outcome.compareAndSet(null, oc.asInstanceOf[OutcomeIO[A]])) {
-          done(oc.asInstanceOf[OutcomeIO[A]])
-=======
-          val oc = OutcomeCanceled.asInstanceOf[Outcome[IO, Throwable, Nothing]]
-          if (outcome.compareAndSet(null, oc.asInstanceOf[Outcome[IO, Throwable, A]])) {
-            done(oc.asInstanceOf[Outcome[IO, Throwable, A]])
->>>>>>> d3e8b5bf
+          val oc = OutcomeCanceled.asInstanceOf[OutcomeIO[Nothing]]
+          if (outcome.compareAndSet(null, oc.asInstanceOf[OutcomeIO[A]])) {
+            done(oc.asInstanceOf[OutcomeIO[A]])
 
             if (!finalizers.isEmpty()) {
               conts = new ByteStack(16)
@@ -201,15 +195,9 @@
     currentCtx = ec
     ctxs.push(ec)
 
-<<<<<<< HEAD
-    runLoop(cur, 0)
-=======
-    this.masks = masks
-
     if (resume()) {
       runLoop(cur, 0)
     }
->>>>>>> d3e8b5bf
   }
 
   private def done(oc: OutcomeIO[A]): Unit = {
