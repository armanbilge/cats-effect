/*
 * Copyright 2020-2023 Typelevel
 *
 * Licensed under the Apache License, Version 2.0 (the "License");
 * you may not use this file except in compliance with the License.
 * You may obtain a copy of the License at
 *
 *     http://www.apache.org/licenses/LICENSE-2.0
 *
 * Unless required by applicable law or agreed to in writing, software
 * distributed under the License is distributed on an "AS IS" BASIS,
 * WITHOUT WARRANTIES OR CONDITIONS OF ANY KIND, either express or implied.
 * See the License for the specific language governing permissions and
 * limitations under the License.
 */

package cats.effect

import cats.arrow.FunctionK
import cats.effect.tracing._
import cats.effect.unsafe._

import scala.annotation.{switch, tailrec}
import scala.concurrent.ExecutionContext
import scala.concurrent.duration._
import scala.util.control.NonFatal

import java.util.concurrent.RejectedExecutionException
import java.util.concurrent.atomic.AtomicBoolean

/*
 * Rationale on memory barrier exploitation in this class...
 *
 * This class extends `java.util.concurrent.atomic.AtomicBoolean`
 * (through `IOFiberPlatform`) in order to forego the allocation
 * of a separate `AtomicBoolean` object. All credit goes to
 * Viktor Klang.
 * https://viktorklang.com/blog/Futures-in-Scala-2.12-part-8.html
 *
 * The runloop is held by a single thread at any moment in
 * time. This is ensured by the `suspended` AtomicBoolean,
 * which is set to `true` when evaluation of an `Async` causes
 * us to semantically block. Releasing the runloop can thus
 * only be done by passing through a write barrier (on `suspended`),
 * and relocating that runloop can itself only be achieved by
 * passing through that same read/write barrier (a CAS on
 * `suspended`).
 *
 * Separate from this, the runloop may be *relocated* to a different
 * thread – for example, when evaluating Cede. When this happens,
 * we pass through a read/write barrier within the Executor as
 * we enqueue the action to restart the runloop, and then again
 * when that action is dequeued on the new thread. This ensures
 * that everything is appropriately published.
 *
 * By this argument, the `conts` stack is non-volatile and can be
 * safely implemented with an array. It is only accessed by one
 * thread at a time (so there are no atomicity concerns), and it
 * only becomes relevant to another thread after passing through
 * either an executor or the `suspended` gate, both of which
 * would ensure safe publication of writes. `ctxs`, `currentCtx`,
 * `masks`, `objectState`, and `booleanState` are all subject to
 * similar arguments. `cancel` and `join` are only made visible
 * by the Executor read/write barriers, but their writes are
 * merely a fast-path and are not necessary for correctness.
 */
private final class IOFiber[A](
    initState: IOLocalState,
    cb: OutcomeIO[A] => Unit,
    startIO: IO[A],
    startEC: ExecutionContext,
    rt: IORuntime
) extends IOFiberPlatform[A]
    with FiberIO[A]
    with Runnable {
  /* true when fiber blocking (ensures that we only unblock *once*) */
  suspended: AtomicBoolean =>

  import IOFiber._
  import IO.{println => _, _}
  import IOFiberConstants._
  import TracingConstants._

  private[this] var localState: IOLocalState = initState
  private[this] var currentCtx: ExecutionContext = startEC
  private[this] val objectState: ArrayStack[AnyRef] = ArrayStack()
  private[this] val finalizers: ArrayStack[IO[Unit]] = ArrayStack()
  private[this] val callbacks: CallbackStack[OutcomeIO[A]] = CallbackStack(cb)
  private[this] var resumeTag: Byte = ExecR
  private[this] var resumeIO: IO[Any] = startIO
  private[this] val runtime: IORuntime = rt
  private[this] val tracingEvents: RingBuffer =
    if (TracingConstants.isStackTracing) RingBuffer.empty(runtime.traceBufferLogSize) else null

  /*
   * Ideally these would be on the stack, but they can't because we sometimes need to
   * relocate our runloop to another fiber.
   */
  private[this] var conts: ByteStack = _

  private[this] var canceled: Boolean = false
  private[this] var masks: Int = 0
  private[this] var finalizing: Boolean = false

  @volatile
  private[this] var outcome: OutcomeIO[A] = _

  override def run(): Unit = {
    // insert a read barrier after every async boundary
    readBarrier()
    (resumeTag: @switch) match {
      case 0 => execR()
      case 1 => asyncContinueSuccessfulR()
      case 2 => asyncContinueFailedR()
      case 3 => asyncContinueCanceledR()
      case 4 => asyncContinueCanceledWithFinalizerR()
      case 5 => blockingR()
      case 6 => cedeR()
      case 7 => autoCedeR()
      case 8 => () // DoneR
    }
  }

  /* backing fields for `cancel` and `join` */

  /* this is swapped for an `IO.unit` when we complete */
  private[this] var _cancel: IO[Unit] = IO uncancelable { _ =>
    canceled = true

    // println(s"${name}: attempting cancelation")

    /* check to see if the target fiber is suspended */
    if (resume()) {
      /* ...it was! was it masked? */
      if (isUnmasked()) {
        /* ...nope! take over the target fiber's runloop and run the finalizers */
        // println(s"<$name> running cancelation (finalizers.length = ${finalizers.unsafeIndex()})")

        /* if we have async finalizers, runLoop may return early */
        IO.async_[Unit] { fin =>
          // println(s"${name}: canceller started at ${Thread.currentThread().getName} + ${suspended.get()}")
          val ec = currentCtx
          resumeTag = AsyncContinueCanceledWithFinalizerR
          objectState.push(fin)
          scheduleFiber(ec, this)
        }
      } else {
        /*
         * it was masked, so we need to wait for it to finish whatever
         * it was doing  and cancel itself
         */
        suspend() /* allow someone else to take the runloop */
        join.void
      }
    } else {
      // println(s"${name}: had to join")
      /* it's already being run somewhere; await the finalizers */
      join.void
    }
  }

  /* this is swapped for an `IO.pure(outcome)` when we complete */
  private[this] var _join: IO[OutcomeIO[A]] = IO.async { cb =>
    IO {
      val stack = registerListener(oc => cb(Right(oc)))

      if (stack eq null)
        Some(IO.unit) /* we were already invoked, so no `CallbackStack` needs to be managed */
      else {
        val handle = stack.currentHandle()
        Some(IO(stack.clearCurrent(handle)))
      }
    }
  }

  def cancel: IO[Unit] = {
    // The `_cancel` field is published in terms of the `suspended` atomic variable.
    readBarrier()
    _cancel
  }

  def join: IO[OutcomeIO[A]] = {
    // The `_join` field is published in terms of the `suspended` atomic variable.
    readBarrier()
    _join
  }

  /* masks encoding: initMask => no masks, ++ => push, -- => pop */
  @tailrec
  private[this] def runLoop(
      _cur0: IO[Any],
      cancelationIterations: Int,
      autoCedeIterations: Int): Unit = {
    /*
     * `cur` will be set to `EndFiber` when the runloop needs to terminate,
     * either because the entire IO is done, or because this branch is done
     * and execution is continuing asynchronously in a different runloop invocation.
     */
    if (_cur0 eq IO.EndFiber) {
      return
    }

    var nextCancelation = cancelationIterations - 1
    var nextAutoCede = autoCedeIterations
    if (nextCancelation <= 0) {
      // Ensure that we see cancelation.
      readBarrier()
      nextCancelation = runtime.cancelationCheckThreshold
      // automatic yielding threshold is always a multiple of the cancelation threshold
      nextAutoCede -= nextCancelation

      if (nextAutoCede <= 0) {
        resumeTag = AutoCedeR
        resumeIO = _cur0
        val ec = currentCtx
        rescheduleFiber(ec, this)
        return
      }
    }

    if (shouldFinalize()) {
      val fin = prepareFiberForCancelation(null)
      runLoop(fin, nextCancelation, nextAutoCede)
    } else {
      /* Null IO, blow up but keep the failure within IO */
      val cur0: IO[Any] = if (_cur0 == null) {
        IO.Error(new NullPointerException())
      } else {
        _cur0
      }

      // System.out.println(s"looping on $cur0")
      /*
       * The cases have to use continuous constants to generate a `tableswitch`.
       * Do not name or reorder them.
       */
      (cur0.tag: @switch) match {
        case 0 =>
          val cur = cur0.asInstanceOf[Pure[Any]]
          runLoop(succeeded(cur.value, 0), nextCancelation, nextAutoCede)

        case 1 =>
          val cur = cur0.asInstanceOf[Error]
          runLoop(failed(cur.t, 0), nextCancelation, nextAutoCede)

        case 2 =>
          val cur = cur0.asInstanceOf[Delay[Any]]

          if (isStackTracing) {
            pushTracingEvent(cur.event)
          }

          var error: Throwable = null
          val r =
            try cur.thunk()
            catch {
              case t if NonFatal(t) =>
                error = t
              case t: Throwable =>
                onFatalFailure(t)
            }

          val next =
            if (error == null) succeeded(r, 0)
            else failed(error, 0)

          runLoop(next, nextCancelation, nextAutoCede)

        /* RealTime */
        case 3 =>
          runLoop(
            succeeded(runtime.scheduler.nowMicros().micros, 0),
            nextCancelation,
            nextAutoCede)

        /* Monotonic */
        case 4 =>
          runLoop(
            succeeded(runtime.scheduler.monotonicNanos().nanos, 0),
            nextCancelation,
            nextAutoCede)

        /* ReadEC */
        case 5 =>
          runLoop(succeeded(currentCtx, 0), nextCancelation, nextAutoCede)

        case 6 =>
          val cur = cur0.asInstanceOf[Map[Any, Any]]

          if (isStackTracing) {
            pushTracingEvent(cur.event)
          }

          val ioe = cur.ioe
          val f = cur.f

          def next(v: Any): IO[Any] = {
            var error: Throwable = null
            val result =
              try f(v)
              catch {
                case t if NonFatal(t) =>
                  error = t
                case t: Throwable =>
                  onFatalFailure(t)
              }

            if (error == null) succeeded(result, 0) else failed(error, 0)
          }

          (ioe.tag: @switch) match {
            case 0 =>
              val pure = ioe.asInstanceOf[Pure[Any]]
              runLoop(next(pure.value), nextCancelation - 1, nextAutoCede)

            case 1 =>
              val error = ioe.asInstanceOf[Error]
              runLoop(failed(error.t, 0), nextCancelation - 1, nextAutoCede)

            case 2 =>
              val delay = ioe.asInstanceOf[Delay[Any]]

              if (isStackTracing) {
                pushTracingEvent(delay.event)
              }

              // this code is inlined in order to avoid two `try` blocks
              var error: Throwable = null
              val result =
                try f(delay.thunk())
                catch {
                  case t if NonFatal(t) =>
                    error = t
                  case t: Throwable =>
                    onFatalFailure(t)
                }

              val nextIO = if (error == null) succeeded(result, 0) else failed(error, 0)
              runLoop(nextIO, nextCancelation - 1, nextAutoCede)

            case 3 =>
              val realTime = runtime.scheduler.nowMicros().micros
              runLoop(next(realTime), nextCancelation - 1, nextAutoCede)

            case 4 =>
              val monotonic = runtime.scheduler.monotonicNanos().nanos
              runLoop(next(monotonic), nextCancelation - 1, nextAutoCede)

            case 5 =>
              val ec = currentCtx
              runLoop(next(ec), nextCancelation - 1, nextAutoCede)

            case _ =>
              objectState.push(f)
              conts = ByteStack.push(conts, MapK)
              runLoop(ioe, nextCancelation, nextAutoCede)
          }

        case 7 =>
          val cur = cur0.asInstanceOf[FlatMap[Any, Any]]

          if (isStackTracing) {
            pushTracingEvent(cur.event)
          }

          val ioe = cur.ioe
          val f = cur.f

          def next(v: Any): IO[Any] =
            try f(v)
            catch {
              case t if NonFatal(t) =>
                failed(t, 0)
              case t: Throwable =>
                onFatalFailure(t)
            }

          (ioe.tag: @switch) match {
            case 0 =>
              val pure = ioe.asInstanceOf[Pure[Any]]
              runLoop(next(pure.value), nextCancelation - 1, nextAutoCede)

            case 1 =>
              val error = ioe.asInstanceOf[Error]
              runLoop(failed(error.t, 0), nextCancelation - 1, nextAutoCede)

            case 2 =>
              val delay = ioe.asInstanceOf[Delay[Any]]

              if (isStackTracing) {
                pushTracingEvent(delay.event)
              }

              // this code is inlined in order to avoid two `try` blocks
              val result =
                try f(delay.thunk())
                catch {
                  case t if NonFatal(t) =>
                    failed(t, 0)
                  case t: Throwable =>
                    onFatalFailure(t)
                }

              runLoop(result, nextCancelation - 1, nextAutoCede)

            case 3 =>
              val realTime = runtime.scheduler.nowMicros().micros
              runLoop(next(realTime), nextCancelation - 1, nextAutoCede)

            case 4 =>
              val monotonic = runtime.scheduler.monotonicNanos().nanos
              runLoop(next(monotonic), nextCancelation - 1, nextAutoCede)

            case 5 =>
              val ec = currentCtx
              runLoop(next(ec), nextCancelation - 1, nextAutoCede)

            case _ =>
              objectState.push(f)
              conts = ByteStack.push(conts, FlatMapK)
              runLoop(ioe, nextCancelation, nextAutoCede)
          }

        case 8 =>
          val cur = cur0.asInstanceOf[Attempt[Any]]

          val ioa = cur.ioa

          (ioa.tag: @switch) match {
            case 0 =>
              val pure = ioa.asInstanceOf[Pure[Any]]
              runLoop(succeeded(Right(pure.value), 0), nextCancelation - 1, nextAutoCede)

            case 1 =>
              val error = ioa.asInstanceOf[Error]
              val t = error.t
              // We need to augment the exception here because it doesn't get
              // forwarded to the `failed` path.
              Tracing.augmentThrowable(runtime.enhancedExceptions, t, tracingEvents)
              runLoop(succeeded(Left(t), 0), nextCancelation - 1, nextAutoCede)

            case 2 =>
              val delay = ioa.asInstanceOf[Delay[Any]]

              if (isStackTracing) {
                pushTracingEvent(delay.event)
              }

              // this code is inlined in order to avoid two `try` blocks
              var error: Throwable = null
              val result =
                try delay.thunk()
                catch {
                  case t if NonFatal(t) =>
                    // We need to augment the exception here because it doesn't
                    // get forwarded to the `failed` path.
                    Tracing.augmentThrowable(runtime.enhancedExceptions, t, tracingEvents)
                    error = t
                  case t: Throwable =>
                    onFatalFailure(t)
                }

              val next =
                if (error == null) succeeded(Right(result), 0) else succeeded(Left(error), 0)
              runLoop(next, nextCancelation - 1, nextAutoCede)

            case 3 =>
              val realTime = runtime.scheduler.nowMicros().micros
              runLoop(succeeded(Right(realTime), 0), nextCancelation - 1, nextAutoCede)

            case 4 =>
              val monotonic = runtime.scheduler.monotonicNanos().nanos
              runLoop(succeeded(Right(monotonic), 0), nextCancelation - 1, nextAutoCede)

            case 5 =>
              val ec = currentCtx
              runLoop(succeeded(Right(ec), 0), nextCancelation - 1, nextAutoCede)

            case _ =>
              conts = ByteStack.push(conts, AttemptK)
              runLoop(ioa, nextCancelation, nextAutoCede)
          }

        case 9 =>
          val cur = cur0.asInstanceOf[HandleErrorWith[Any]]

          if (isStackTracing) {
            pushTracingEvent(cur.event)
          }

          objectState.push(cur.f)
          conts = ByteStack.push(conts, HandleErrorWithK)

          runLoop(cur.ioa, nextCancelation, nextAutoCede)

        /* Canceled */
        case 10 =>
          canceled = true
          if (isUnmasked()) {
            /* run finalizers immediately */
            val fin = prepareFiberForCancelation(null)
            runLoop(fin, nextCancelation, nextAutoCede)
          } else {
            runLoop(succeeded((), 0), nextCancelation, nextAutoCede)
          }

        case 11 =>
          val cur = cur0.asInstanceOf[OnCancel[Any]]

          finalizers.push(EvalOn(cur.fin, currentCtx))
          // println(s"pushed onto finalizers: length = ${finalizers.unsafeIndex()}")

          /*
           * the OnCancelK marker is used by `succeeded` to remove the
           * finalizer when `ioa` completes uninterrupted.
           */
          conts = ByteStack.push(conts, OnCancelK)
          runLoop(cur.ioa, nextCancelation, nextAutoCede)

        case 12 =>
          val cur = cur0.asInstanceOf[Uncancelable[Any]]

          if (isStackTracing) {
            pushTracingEvent(cur.event)
          }

          masks += 1
          val id = masks
          val poll = new Poll[IO] {
            def apply[B](ioa: IO[B]): IO[B] =
              IO.Uncancelable.UnmaskRunLoop(ioa, id, IOFiber.this)
          }

          val next =
            try cur.body(poll)
            catch {
              case t if NonFatal(t) =>
                IO.raiseError(t)
              case t: Throwable =>
                onFatalFailure(t)
            }

          /*
           * The uncancelableK marker is used by `succeeded` and `failed`
           * to unmask once body completes.
           */
          conts = ByteStack.push(conts, UncancelableK)
          runLoop(next, nextCancelation, nextAutoCede)

        case 13 =>
          val cur = cur0.asInstanceOf[Uncancelable.UnmaskRunLoop[Any]]
          val self = this

          /*
           * we keep track of nested uncancelable sections.
           * The outer block wins.
           */
          if (masks == cur.id && (self eq cur.self)) {
            masks -= 1
            /*
             * The UnmaskK marker gets used by `succeeded` and `failed`
             * to restore masking state after `cur.ioa` has finished
             */
            conts = ByteStack.push(conts, UnmaskK)
          }

          runLoop(cur.ioa, nextCancelation, nextAutoCede)

        case 14 =>
          val cur = cur0.asInstanceOf[IOCont[Any, Any]]

          /*
           * Takes `cb` (callback) and `get` and returns an IO that
           * uses them to embed async computations.
           * This is a CPS'd encoding that uses higher-rank
           * polymorphism to statically forbid concurrent operations
           * on `get`, which are unsafe since `get` closes over the
           * runloop.
           *
           */
          val body = cur.body

          if (isStackTracing) {
            pushTracingEvent(cur.event)
          }

          /*
           *`get` and `cb` (callback) race over the runloop.
           * If `cb` finishes after `get`, `get` just terminates by
           * suspending, and `cb` will resume the runloop via
           * `asyncContinue`.
           *
           * If `get` wins, it gets the result from the `state`
           * `AtomicReference` and it continues, while the callback just
           * terminates (`stateLoop`, when `(tag ne null) && (tag ne waiting)`)
           *
           * The two sides communicate with each other through
           * `state` to know who should take over, and through
           * `suspended` (which is manipulated via suspend and
           * resume), to negotiate ownership of the runloop.
           *
           * In case of interruption, neither side will continue,
           * and they will negotiate ownership with `cancel` to decide who
           * should run the finalisers (i.e. call `asyncCancel`).
           *
           */
          val state = new ContState(finalizing)

          val cb: Either[Throwable, Any] => Unit = { e =>
            // if someone called `cb` with `null`,
            // we'll pretend it's an NPE:
            val result = if (e eq null) {
              Left(new NullPointerException())
            } else {
              e
            }

            /*
             * We *need* to own the runloop when we return, so we CAS loop
             * on `suspended` (via `resume`) to break the race condition where
             * `state` has been set by `get, `but `suspend()` has not yet run.
             * If `state` is set then `suspend()` should be right behind it
             * *unless* we have been canceled.
             *
             * If we were canceled, `cb`, `cancel` and `get` are in a 3-way race
             * to run the finalizers.
             */
            @tailrec
            def loop(): Unit = {
              // println(s"cb loop sees suspended ${suspended.get} on fiber $name")
              /* try to take ownership of the runloop */
              if (resume()) {
                // `resume()` is a volatile read of `suspended` through which
                // `wasFinalizing` and `handle` are published
                if (finalizing == state.wasFinalizing) {
                  if (isStackTracing) {
                    state.handle.deregister()
                  }

                  val ec = currentCtx
                  if (!shouldFinalize()) {
                    /* we weren't canceled or completed, so schedule the runloop for execution */
                    result match {
                      case Left(t) =>
                        resumeTag = AsyncContinueFailedR
                        objectState.push(t)
                      case Right(a) =>
                        resumeTag = AsyncContinueSuccessfulR
                        objectState.push(a.asInstanceOf[AnyRef])
                    }
                  } else {
                    /*
                     * we were canceled, but since we have won the race on `suspended`
                     * via `resume`, `cancel` cannot run the finalisers, and we have to.
                     */
                    resumeTag = AsyncContinueCanceledR
                  }
                  scheduleFiber(ec, this)
                } else {
                  /*
                   * we were canceled while suspended, then our finalizer suspended,
                   * then we hit this line, so we shouldn't own the runloop at all
                   */
                  suspend()
                }
              } else if (finalizing == state.wasFinalizing && !shouldFinalize() && outcome == null) {
                /*
                 * If we aren't canceled or completed, and we're
                 * still in the same finalization state, loop on
                 * `suspended` to wait until `get` has released
                 * ownership of the runloop.
                 */
                loop()
              }

              /*
               * If we are canceled or completed or in hte process of finalizing
               * when we previously weren't, just die off and let `cancel` or `get`
               * win the race to `resume` and run the finalisers.
               */
            }

            val waiting = state.waiting

            /*
             * CAS loop to update the Cont state machine:
             * null - initial
             * waiting - (Get) waiting
             * anything else - (Cb) result
             *
             * If state is "initial" or "waiting", update the state,
             * and then if `get` has been flatMapped somewhere already
             * and is waiting for a result (i.e. it has suspended),
             * acquire runloop to continue.
             *
             * If not, `cb` arrived first, so it just sets the result and die off.
             *
             * If `state` is "result", the callback has been already invoked, so no-op
             * (guards from double calls).
             */
            @tailrec
            def stateLoop(): Unit = {
              val tag = state.get()
              if ((tag eq null) || (tag eq waiting)) {
                if (!state.compareAndSet(tag, result)) {
                  stateLoop()
                } else {
                  if (tag eq waiting) {
                    /*
                     * `get` has been sequenced and is waiting
                     * reacquire runloop to continue
                     */
                    loop()
                  }
                }
              }
            }

            stateLoop()
          }

          val get: IO[Any] = IOCont.Get(state)

          val next =
            try {
              body[IO].apply(cb, get, FunctionK.id)
            } catch {
              case t if NonFatal(t) =>
                IO.raiseError(t)
              case t: Throwable =>
                onFatalFailure(t)
            }

          runLoop(next, nextCancelation, nextAutoCede)

        case 15 =>
          val cur = cur0.asInstanceOf[IOCont.Get[Any]]

          val state = cur.state

          /*
           * If get gets canceled but the result hasn't been computed yet,
           * restore the state to "initial" (null) to ensure a subsequent `Get` in
           * a finalizer still works with the same logic.
           */
          val fin = IO {
            state.compareAndSet(state.waiting, null)
            ()
          }
          finalizers.push(fin)
          conts = ByteStack.push(conts, OnCancelK)

          if (state.compareAndSet(null, state.waiting)) {
            /*
             * `state` was "initial" (null), so `get` has arrived before the callback,
             * it needs to set the state to "waiting" and suspend: `cb` will
             * resume with the result once that's ready
             */

            /*
             * we set the finalizing check to the *suspension* point, which may
             * be in a different finalizer scope than the cont itself.
             * `wasFinalizing` is published by a volatile store on `suspended`.
             */
            state.wasFinalizing = finalizing

            if (isStackTracing) {
              state.handle = monitor()
              finalizers.push(IO {
                state.handle.deregister()
                ()
              })
              // remove the above finalizer if the Get completes without getting cancelled
              conts = ByteStack.push(conts, OnCancelK)
            }

            /*
             * You should probably just read this as `suspended.compareAndSet(false, true)`.
             * This CAS should always succeed since we own the runloop,
             * but we need it in order to introduce a full memory barrier
             * which ensures we will always see the most up-to-date value
             * for `canceled` in `shouldFinalize`, ensuring no finalisation leaks
             */
            suspended.getAndSet(true)

            /*
             * race condition check: we may have been canceled
             * after setting the state but before we suspended
             */
            if (shouldFinalize()) {
              /*
               * if we can re-acquire the run-loop, we can finalize,
               * otherwise somebody else acquired it and will eventually finalize.
               *
               * In this path, `get`, the `cb` callback and `cancel`
               * all race via `resume` to decide who should run the
               * finalisers.
               */
              if (resume()) {
                if (shouldFinalize()) {
                  val fin = prepareFiberForCancelation(null)
                  runLoop(fin, nextCancelation, nextAutoCede)
                } else {
                  suspend()
                }
              }
            }
          } else {
            /*
             * State was no longer "initial" (null), as the CAS above failed; so the
             * callback has already been invoked and the state is "result".
             * We leave the "result" state unmodified so that `get` is idempotent.
             *
             * Note that it's impossible for `state` to be "waiting" here:
             * - `cont` doesn't allow concurrent calls to `get`, so there can't be
             *    another `get` in "waiting" when we execute this.
             *
             * - If a previous `get` happened before this code, and we are in a `flatMap`
             *   or `handleErrorWith`, it means the callback has completed once
             *   (unblocking the first `get` and letting us execute), and the state is still
             *   "result".
             *
             * - If a previous `get` has been canceled and we are being called within an
             *  `onCancel` of that `get`, the finalizer installed on the `Get` node by `Cont`
             *   has restored the state to "initial" before the execution of this method,
             *   which would have been caught by the previous branch unless the `cb` has
             *   completed and the state is "result"
             */

            val result = state.get()

            if (!shouldFinalize()) {
              /* we weren't canceled, so resume the runloop */
              val next = result match {
                case Left(t) => failed(t, 0)
                case Right(a) => succeeded(a, 0)
              }

              runLoop(next, nextCancelation, nextAutoCede)
            } else if (outcome == null) {
              /*
               * we were canceled, but `cancel` cannot run the finalisers
               * because the runloop was not suspended, so we have to run them
               */
              val fin = prepareFiberForCancelation(null)
              runLoop(fin, nextCancelation, nextAutoCede)
            }
          }

        /* Cede */
        case 16 =>
          resumeTag = CedeR
          rescheduleFiber(currentCtx, this)

        case 17 =>
          val cur = cur0.asInstanceOf[Start[Any]]

          val ec = currentCtx
          val fiber = new IOFiber[Any](
            localState,
            null,
            cur.ioa,
            ec,
            runtime
          )

          // println(s"<$name> spawning <$childName>")

          scheduleFiber(ec, fiber)

          runLoop(succeeded(fiber, 0), nextCancelation, nextAutoCede)

        case 18 =>
          val cur = cur0.asInstanceOf[RacePair[Any, Any]]

          val next =
            IO.async[Either[(OutcomeIO[Any], FiberIO[Any]), (FiberIO[Any], OutcomeIO[Any])]] {
              cb =>
                IO {
                  val ec = currentCtx
                  val rt = runtime

                  val fiberA = new IOFiber[Any](
                    localState,
                    null,
                    cur.ioa,
                    ec,
                    rt
                  )

                  val fiberB = new IOFiber[Any](
                    localState,
                    null,
                    cur.iob,
                    ec,
                    rt
                  )

                  fiberA.setCallback(oc => cb(Right(Left((oc, fiberB)))))
                  fiberB.setCallback(oc => cb(Right(Right((fiberA, oc)))))

                  scheduleFiber(ec, fiberA)
                  scheduleFiber(ec, fiberB)

                  val cancel =
                    for {
                      cancelA <- fiberA.cancel.start
                      cancelB <- fiberB.cancel.start
                      _ <- cancelA.join
                      _ <- cancelB.join
                    } yield ()

                  Some(cancel)
                }
            }

          runLoop(next, nextCancelation, nextAutoCede)

        case 19 =>
          val cur = cur0.asInstanceOf[Sleep]
          val delay = cur.delay

          val next =
            if (delay.length > 0)
              IO.async[Unit] { cb =>
                IO {
                  val scheduler = runtime.scheduler

<<<<<<< HEAD
                  val cancel =
                    if (scheduler.isInstanceOf[WorkStealingThreadPool[_]])
                      scheduler.asInstanceOf[WorkStealingThreadPool[_]].sleepInternal(delay, cb)
                    else
                      scheduler.sleep(delay, () => cb(RightUnit))
=======
                  val cancelIO =
                    if (scheduler.isInstanceOf[WorkStealingThreadPool]) {
                      val cancel =
                        scheduler.asInstanceOf[WorkStealingThreadPool].sleepInternal(delay, cb)
                      IO.Delay(cancel, null)
                    } else {
                      val cancel = scheduler.sleep(delay, () => cb(RightUnit))
                      IO(cancel.run())
                    }
>>>>>>> 94a90597

                  Some(cancelIO)
                }
              }
            else IO.cede

          runLoop(next, nextCancelation, nextAutoCede)

        case 20 =>
          val cur = cur0.asInstanceOf[EvalOn[Any]]

          /* fast-path when it's an identity transformation */
          if (cur.ec eq currentCtx) {
            runLoop(cur.ioa, nextCancelation, nextAutoCede)
          } else {
            val ec = cur.ec
            objectState.push(currentCtx)
            currentCtx = ec
            conts = ByteStack.push(conts, EvalOnK)

            resumeTag = AutoCedeR
            resumeIO = cur.ioa

            if (isStackTracing) {
              val handle = monitor()
              objectState.push(handle)
            }
            scheduleOnForeignEC(ec, this)
          }

        case 21 =>
          val cur = cur0.asInstanceOf[Blocking[Any]]
          /* we know we're on the JVM here */

          if (isStackTracing) {
            pushTracingEvent(cur.event)
          }

          if (cur.hint eq IOFiber.TypeBlocking) {
            val ec = currentCtx
            if (ec.isInstanceOf[WorkStealingThreadPool[_]]) {
              val wstp = ec.asInstanceOf[WorkStealingThreadPool[_]]
              if (wstp.canExecuteBlockingCode()) {
                var error: Throwable = null
                val r =
                  try {
                    scala.concurrent.blocking(cur.thunk())
                  } catch {
                    case t if NonFatal(t) =>
                      error = t
                    case t: Throwable =>
                      onFatalFailure(t)
                  }

                val next = if (error eq null) succeeded(r, 0) else failed(error, 0)
                runLoop(next, nextCancelation, nextAutoCede)
              } else {
                blockingFallback(cur)
              }
            } else {
              blockingFallback(cur)
            }
          } else {
            runLoop(interruptibleImpl(cur), nextCancelation, nextAutoCede)
          }

        case 22 =>
          val cur = cur0.asInstanceOf[Local[Any]]

          val (nextLocalState, value) = cur.f(localState)
          localState = nextLocalState
          runLoop(succeeded(value, 0), nextCancelation, nextAutoCede)

        case 23 =>
          runLoop(succeeded(Trace(tracingEvents), 0), nextCancelation, nextAutoCede)

        /* ReadRT */
        case 24 =>
          runLoop(succeeded(runtime, 0), nextCancelation, nextAutoCede)
      }
    }
  }

  private[this] def blockingFallback(cur: Blocking[Any]): Unit = {
    resumeTag = BlockingR
    resumeIO = cur

    if (isStackTracing) {
      val handle = monitor()
      objectState.push(handle)
    }

    val ec = runtime.blocking
    scheduleOnForeignEC(ec, this)
  }

  /*
   * Only the owner of the run-loop can invoke this.
   * Should be invoked at most once per fiber before termination.
   */
  private[this] def done(oc: OutcomeIO[A]): Unit = {
    // println(s"<$name> invoking done($oc); callback = ${callback.get()}")
    _join = IO.pure(oc)
    _cancel = IO.unit

    outcome = oc

    try {
      if (!callbacks(oc, false) && runtime.config.reportUnhandledFiberErrors) {
        oc match {
          case Outcome.Errored(e) => currentCtx.reportFailure(e)
          case _ => ()
        }
      }
    } finally {
      callbacks.clear() /* avoid leaks */
    }

    /*
     * need to reset masks to 0 to terminate async callbacks
     * in `cont` busy spinning in `loop` on the `!shouldFinalize` check.
     */
    masks = 0

    resumeTag = DoneR
    resumeIO = null
    suspended.set(false)

    /* clear out literally everything to avoid any possible memory leaks */

    conts = null
    objectState.invalidate()
    finalizers.invalidate()
    currentCtx = null

    if (isStackTracing) {
      tracingEvents.invalidate()
    }
  }

  /**
   * Overwrites the whole execution state of the fiber and prepares for executing finalizers
   * because cancelation has been triggered.
   */
  private[this] def prepareFiberForCancelation(cb: Either[Throwable, Unit] => Unit): IO[Any] = {
    if (!finalizers.isEmpty()) {
      if (!finalizing) {
        // Do not nuke the fiber execution state repeatedly.
        finalizing = true

        conts = ByteStack.create(8)
        conts = ByteStack.push(conts, CancelationLoopK)

        objectState.init(16)
        objectState.push(cb)

        /* suppress all subsequent cancelation on this fiber */
        masks += 1
      }

      // Return the first finalizer for execution.
      finalizers.pop()
    } else {
      // There are no finalizers to execute.

      // Unblock the canceler of this fiber.
      if (cb ne null) {
        cb(RightUnit)
      }

      // Unblock the joiners of this fiber.
      done(IOFiber.OutcomeCanceled.asInstanceOf[OutcomeIO[A]])

      // Exit from the run loop after this. The fiber is finished.
      IO.EndFiber
    }
  }

  /*
   * We should attempt finalization if all of the following are true:
   * 1) We own the runloop
   * 2) We have been canceled
   * 3) We are unmasked
   */
  private[this] def shouldFinalize(): Boolean =
    canceled && isUnmasked()

  private[this] def isUnmasked(): Boolean =
    masks == 0

  /*
   * You should probably just read this as `suspended.compareAndSet(true, false)`.
   * This implementation has the same semantics as the above, except that it guarantees
   * a write memory barrier in all cases, even when resumption fails. This in turn
   * makes it suitable as a publication mechanism (as we're using it).
   *
   * On x86, this should have almost exactly the same performance as a CAS even taking
   * into account the extra barrier (which x86 doesn't need anyway). On ARM without LSE
   * it should actually be *faster* because CAS isn't primitive but get-and-set is.
   */
  private[this] def resume(): Boolean =
    suspended.getAndSet(false)

  private[this] def suspend(): Unit =
    suspended.set(true)

  /**
   * Registers the suspended fiber in the global suspended fiber bag.
   */
  private[this] def monitor(): WeakBag.Handle = {
    runtime.fiberMonitor.monitorSuspended(this)
  }

  /**
   * Can only be correctly called on a fiber which has not started execution and was initially
   * created with a `null` callback, i.e. in `RacePair`.
   */
  private def setCallback(cb: OutcomeIO[A] => Unit): Unit = {
    callbacks.unsafeSetCallback(cb)
  }

  /* can return null, meaning that no CallbackStack needs to be later invalidated */
  private[this] def registerListener(
      listener: OutcomeIO[A] => Unit): CallbackStack[OutcomeIO[A]] = {
    if (outcome == null) {
      val back = callbacks.push(listener)

      /* double-check */
      if (outcome != null) {
        back.clearCurrent(back.currentHandle())
        listener(outcome) /* the implementation of async saves us from double-calls */
        null
      } else {
        back
      }
    } else {
      listener(outcome)
      null
    }
  }

  @tailrec
  private[this] def succeeded(result: Any, depth: Int): IO[Any] =
    (ByteStack.pop(conts): @switch) match {
      case 0 => // mapK
        val f = objectState.pop().asInstanceOf[Any => Any]

        var error: Throwable = null

        val transformed =
          try f(result)
          catch {
            case t if NonFatal(t) =>
              error = t
            case t: Throwable =>
              onFatalFailure(t)
          }

        if (depth > MaxStackDepth) {
          if (error == null) IO.Pure(transformed)
          else IO.Error(error)
        } else {
          if (error == null) succeeded(transformed, depth + 1)
          else failed(error, depth + 1)
        }

      case 1 => // flatMapK
        val f = objectState.pop().asInstanceOf[Any => IO[Any]]

        try f(result)
        catch {
          case t if NonFatal(t) =>
            failed(t, depth + 1)
          case t: Throwable =>
            onFatalFailure(t)
        }

      case 2 => cancelationLoopSuccessK()
      case 3 => runTerminusSuccessK(result)
      case 4 => evalOnSuccessK(result)

      case 5 => // handleErrorWithK
        // this is probably faster than the pre-scan we do in failed, since handlers are rarer than flatMaps
        objectState.pop()
        succeeded(result, depth)

      case 6 => // onCancelSuccessK
        finalizers.pop()
        succeeded(result, depth + 1)

      case 7 => // uncancelableSuccessK
        masks -= 1
        succeeded(result, depth + 1)

      case 8 => // unmaskSuccessK
        masks += 1
        succeeded(result, depth + 1)

      case 9 => // attemptK
        succeeded(Right(result), depth)
    }

  private[this] def failed(error: Throwable, depth: Int): IO[Any] = {
    Tracing.augmentThrowable(runtime.enhancedExceptions, error, tracingEvents)

    // println(s"<$name> failed() with $error")
    /*val buffer = conts.unsafeBuffer()

    var i = conts.unsafeIndex() - 1
    val orig = i
    var k: Byte = -1


     * short circuit on error by dropping map and flatMap continuations
     * until we hit a continuation that needs to deal with errors.

    while (i >= 0 && k < 0) {
      if (buffer(i) <= FlatMapK)
        i -= 1
      else
        k = buffer(i)
    }

    conts.unsafeSet(i)
    objectState.unsafeSet(objectState.unsafeIndex() - (orig - i))*/

    /* has to be duplicated from succeeded to ensure call-site monomorphism */
    (ByteStack.pop(conts): @switch) match {
      /* (case 0) will never continue to mapK */
      /* (case 1) will never continue to flatMapK */
      case 0 | 1 =>
        objectState.pop()
        failed(error, depth)

      case 2 => cancelationLoopFailureK(error)
      case 3 => runTerminusFailureK(error)
      case 4 => evalOnFailureK(error)

      case 5 => // handleErrorWithK
        val f = objectState.pop().asInstanceOf[Throwable => IO[Any]]

        try f(error)
        catch {
          case t if NonFatal(t) =>
            failed(t, depth + 1)
          case t: Throwable =>
            onFatalFailure(t)
        }

      case 6 => // onCancelFailureK
        finalizers.pop()
        failed(error, depth + 1)

      case 7 => // uncancelableFailureK
        masks -= 1
        failed(error, depth + 1)

      case 8 => // unmaskFailureK
        masks += 1
        failed(error, depth + 1)

      case 9 => succeeded(Left(error), depth) // attemptK
    }
  }

  private[this] def rescheduleFiber(ec: ExecutionContext, fiber: IOFiber[_]): Unit = {
    if (Platform.isJvm) {
      if (ec.isInstanceOf[WorkStealingThreadPool[_]]) {
        val wstp = ec.asInstanceOf[WorkStealingThreadPool[_]]
        wstp.reschedule(fiber)
      } else {
        scheduleOnForeignEC(ec, fiber)
      }
    } else {
      scheduleOnForeignEC(ec, fiber)
    }
  }

  private[this] def scheduleFiber(ec: ExecutionContext, fiber: IOFiber[_]): Unit = {
    if (Platform.isJvm) {
      if (ec.isInstanceOf[WorkStealingThreadPool[_]]) {
        val wstp = ec.asInstanceOf[WorkStealingThreadPool[_]]
        wstp.execute(fiber)
      } else {
        scheduleOnForeignEC(ec, fiber)
      }
    } else if (Platform.isJs) {
      if (ec.isInstanceOf[BatchingMacrotaskExecutor]) {
        val bmte = ec.asInstanceOf[BatchingMacrotaskExecutor]
        bmte.schedule(fiber)
      } else {
        scheduleOnForeignEC(ec, fiber)
      }
    } else {
      scheduleOnForeignEC(ec, fiber)
    }
  }

  private[this] def scheduleOnForeignEC(ec: ExecutionContext, fiber: IOFiber[_]): Unit = {
    try {
      ec.execute(fiber)
    } catch {
      case _: RejectedExecutionException =>
      /*
       * swallow this exception, since it means we're being externally murdered,
       * so we should just... drop the runloop
       */
    }
  }

  // TODO figure out if the JVM ever optimizes this away
  private[this] def readBarrier(): Unit = {
    suspended.get()
    ()
  }

  /* Implementations of resume methods */

  private[this] def execR(): Unit = {
    // println(s"$name: starting at ${Thread.currentThread().getName} + ${suspended.get()}")
    if (canceled) {
      done(IOFiber.OutcomeCanceled.asInstanceOf[OutcomeIO[A]])
    } else {
      conts = ByteStack.create(16)
      conts = ByteStack.push(conts, RunTerminusK)

      objectState.init(16)
      finalizers.init(16)

      val io = resumeIO
      resumeIO = null
      runLoop(io, runtime.cancelationCheckThreshold, runtime.autoYieldThreshold)
    }
  }

  private[this] def asyncContinueSuccessfulR(): Unit = {
    val a = objectState.pop().asInstanceOf[Any]
    runLoop(succeeded(a, 0), runtime.cancelationCheckThreshold, runtime.autoYieldThreshold)
  }

  private[this] def asyncContinueFailedR(): Unit = {
    val t = objectState.pop().asInstanceOf[Throwable]
    runLoop(failed(t, 0), runtime.cancelationCheckThreshold, runtime.autoYieldThreshold)
  }

  private[this] def asyncContinueCanceledR(): Unit = {
    val fin = prepareFiberForCancelation(null)
    runLoop(fin, runtime.cancelationCheckThreshold, runtime.autoYieldThreshold)
  }

  private[this] def asyncContinueCanceledWithFinalizerR(): Unit = {
    val cb = objectState.pop().asInstanceOf[Either[Throwable, Unit] => Unit]
    val fin = prepareFiberForCancelation(cb)
    runLoop(fin, runtime.cancelationCheckThreshold, runtime.autoYieldThreshold)
  }

  private[this] def blockingR(): Unit = {
    var error: Throwable = null
    val cur = resumeIO.asInstanceOf[Blocking[Any]]
    resumeIO = null
    val r =
      try cur.thunk()
      catch {
        case t if NonFatal(t) =>
          error = t
        case t: Throwable =>
          onFatalFailure(t)
      }

    if (isStackTracing) {
      // Remove the reference to the fiber monitor handle
      objectState.pop().asInstanceOf[WeakBag.Handle].deregister()
    }

    if (error == null) {
      resumeTag = AsyncContinueSuccessfulR
      objectState.push(r.asInstanceOf[AnyRef])
    } else {
      resumeTag = AsyncContinueFailedR
      objectState.push(error)
    }
    val ec = currentCtx
    scheduleOnForeignEC(ec, this)
  }

  private[this] def cedeR(): Unit = {
    runLoop(succeeded((), 0), runtime.cancelationCheckThreshold, runtime.autoYieldThreshold)
  }

  private[this] def autoCedeR(): Unit = {
    val io = resumeIO
    resumeIO = null
    runLoop(io, runtime.cancelationCheckThreshold, runtime.autoYieldThreshold)
  }

  /* Implementations of continuations */

  private[this] def cancelationLoopSuccessK(): IO[Any] = {
    if (!finalizers.isEmpty()) {
      // There are still remaining finalizers to execute. Continue.
      conts = ByteStack.push(conts, CancelationLoopK)
      finalizers.pop()
    } else {
      // The last finalizer is done executing.

      // Unblock the canceler of this fiber.
      val cb = objectState.pop()
      if (cb != null) {
        cb.asInstanceOf[Either[Throwable, Unit] => Unit](RightUnit)
      }

      // Unblock the joiners of this fiber.
      done(IOFiber.OutcomeCanceled.asInstanceOf[OutcomeIO[A]])

      // Exit from the run loop after this. The fiber is finished.
      IO.EndFiber
    }
  }

  private[this] def cancelationLoopFailureK(t: Throwable): IO[Any] = {
    currentCtx.reportFailure(t)
    cancelationLoopSuccessK()
  }

  private[this] def runTerminusSuccessK(result: Any): IO[Any] = {
    done(Outcome.Succeeded(IO.pure(result.asInstanceOf[A])))
    IO.EndFiber
  }

  private[this] def runTerminusFailureK(t: Throwable): IO[Any] = {
    done(Outcome.Errored(t))
    IO.EndFiber
  }

  private[this] def evalOnSuccessK(result: Any): IO[Any] = {
    if (isStackTracing) {
      // Remove the reference to the fiber monitor handle
      objectState.pop().asInstanceOf[WeakBag.Handle].deregister()
    }
    val ec = objectState.pop().asInstanceOf[ExecutionContext]
    currentCtx = ec

    if (!shouldFinalize()) {
      resumeTag = AsyncContinueSuccessfulR
      objectState.push(result.asInstanceOf[AnyRef])
      scheduleOnForeignEC(ec, this)
      IO.EndFiber
    } else {
      prepareFiberForCancelation(null)
    }
  }

  private[this] def evalOnFailureK(t: Throwable): IO[Any] = {
    if (isStackTracing) {
      // Remove the reference to the fiber monitor handle
      objectState.pop().asInstanceOf[WeakBag.Handle].deregister()
    }
    val ec = objectState.pop().asInstanceOf[ExecutionContext]
    currentCtx = ec

    if (!shouldFinalize()) {
      resumeTag = AsyncContinueFailedR
      objectState.push(t)
      scheduleOnForeignEC(ec, this)
      IO.EndFiber
    } else {
      prepareFiberForCancelation(null)
    }
  }

  private[this] def pushTracingEvent(te: TracingEvent): Unit = {
    if (te ne null) {
      tracingEvents.push(te)
    }
  }

  // overrides the AtomicReference#toString
  override def toString: String = {
    val state = if (suspended.get()) "SUSPENDED" else if (isDone) "COMPLETED" else "RUNNING"
    val tracingEvents = this.tracingEvents

    // There are race conditions here since a running fiber is writing to `tracingEvents`,
    // but we don't worry about those since we are just looking for a single `TraceEvent`
    // which references user-land code
    val opAndCallSite =
      Tracing.getFrames(tracingEvents).headOption.map(frame => s": $frame").getOrElse("")

    s"cats.effect.IOFiber@${System.identityHashCode(this).toHexString} $state$opAndCallSite"
  }

  private[effect] def isDone: Boolean =
    outcome ne null

  private[effect] def captureTrace(): Trace =
    if (tracingEvents ne null) {
      suspended.get()
      Trace(tracingEvents)
    } else {
      Trace(RingBuffer.empty(1))
    }
}

private object IOFiber {
  /* prefetch */
  private[IOFiber] val TypeBlocking = Sync.Type.Blocking
  private[IOFiber] val OutcomeCanceled = Outcome.Canceled()
  private[effect] val RightUnit = Right(())

  def onFatalFailure(t: Throwable): Nothing = {
    val interrupted = Thread.interrupted()

    if (IORuntime.globalFatalFailureHandled.compareAndSet(false, true)) {
      IORuntime.allRuntimes.synchronized {
        var r = 0
        val runtimes = IORuntime.allRuntimes.unsafeHashtable()
        val length = runtimes.length
        while (r < length) {
          val ref = runtimes(r)
          if (ref.isInstanceOf[IORuntime]) {
            val rt = ref.asInstanceOf[IORuntime]

            rt.shutdown()

            // Make sure the shutdown did not interrupt this thread.
            Thread.interrupted()

            var idx = 0
            val tables = rt.fiberErrorCbs.tables
            val numTables = rt.fiberErrorCbs.numTables
            while (idx < numTables) {
              val table = tables(idx)
              table.synchronized {
                val hashtable = table.unsafeHashtable()
                val len = hashtable.length
                var i = 0
                while (i < len) {
                  val ref = hashtable(i)
                  if (ref.isInstanceOf[_ => _]) {
                    val cb = ref.asInstanceOf[Throwable => Unit]
                    cb(t)
                  }
                  i += 1
                }
              }
              idx += 1
            }
          }

          r += 1
        }
      }
    }

    if (interrupted) {
      Thread.currentThread().interrupt()
    }

    throw t
  }
}<|MERGE_RESOLUTION|>--- conflicted
+++ resolved
@@ -926,23 +926,15 @@
                 IO {
                   val scheduler = runtime.scheduler
 
-<<<<<<< HEAD
-                  val cancel =
-                    if (scheduler.isInstanceOf[WorkStealingThreadPool[_]])
-                      scheduler.asInstanceOf[WorkStealingThreadPool[_]].sleepInternal(delay, cb)
-                    else
-                      scheduler.sleep(delay, () => cb(RightUnit))
-=======
                   val cancelIO =
-                    if (scheduler.isInstanceOf[WorkStealingThreadPool]) {
+                    if (scheduler.isInstanceOf[WorkStealingThreadPool[_]]) {
                       val cancel =
-                        scheduler.asInstanceOf[WorkStealingThreadPool].sleepInternal(delay, cb)
+                        scheduler.asInstanceOf[WorkStealingThreadPool[_]].sleepInternal(delay, cb)
                       IO.Delay(cancel, null)
                     } else {
                       val cancel = scheduler.sleep(delay, () => cb(RightUnit))
                       IO(cancel.run())
                     }
->>>>>>> 94a90597
 
                   Some(cancelIO)
                 }
