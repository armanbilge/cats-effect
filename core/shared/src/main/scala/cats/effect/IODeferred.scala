/*
 * Copyright 2020-2023 Typelevel
 *
 * Licensed under the Apache License, Version 2.0 (the "License");
 * you may not use this file except in compliance with the License.
 * You may obtain a copy of the License at
 *
 *     http://www.apache.org/licenses/LICENSE-2.0
 *
 * Unless required by applicable law or agreed to in writing, software
 * distributed under the License is distributed on an "AS IS" BASIS,
 * WITHOUT WARRANTIES OR CONDITIONS OF ANY KIND, either express or implied.
 * See the License for the specific language governing permissions and
 * limitations under the License.
 */

package cats.effect

<<<<<<< HEAD
import java.util.concurrent.atomic.AtomicReference
=======
import cats.effect.syntax.all._
import cats.syntax.all._
import cats.~>

import java.util.concurrent.atomic.{AtomicInteger, AtomicReference}
>>>>>>> ffa3a9be

private final class IODeferred[A] extends Deferred[IO, A] {
  import IODeferred.Sentinel

  private[this] val cell = new AtomicReference[AnyRef](Sentinel)
  private[this] val callbacks = CallbackStack[Right[Nothing, A]](null)
  private[this] val clearCounter = new AtomicInteger

  def complete(a: A): IO[Boolean] = IO {
    if (cell.compareAndSet(Sentinel, a.asInstanceOf[AnyRef])) {
      val _ = callbacks(Right(a), false)
      callbacks.clear() // avoid leaks
      true
    } else {
      false
    }
  }

  def get: IO[A] = IO defer {
    val back = cell.get()

<<<<<<< HEAD
    if (back eq Sentinel) IO.asyncCheckAttempt { cb =>
      IO {
        val stack = callbacks.push(cb)
        val handle = stack.currentHandle()

        val back = cell.get()
        if (back eq Sentinel) {
          Left(Some(IO(stack.clearCurrent(handle))))
        } else {
          stack.clearCurrent(handle)
          Right(back.asInstanceOf[A])
=======
    if (back eq Sentinel) {
      IO.cont[A, A](new Cont[IO, A, A] {
        def apply[G[_]: MonadCancelThrow] = {
          (cb: Either[Throwable, A] => Unit, get: G[A], lift: IO ~> G) =>
            MonadCancel[G] uncancelable {
              poll =>
                val gga = lift {
                  IO {
                    val stack = callbacks.push(cb)
                    val handle = stack.currentHandle()

                    def clear(): Unit = {
                      stack.clearCurrent(handle)
                      val clearCount = clearCounter.incrementAndGet()
                      if ((clearCount & (clearCount - 1)) == 0) // power of 2
                        clearCounter.addAndGet(-callbacks.pack(clearCount))
                      ()
                    }

                    val back = cell.get()
                    if (back eq Sentinel) {
                      poll(get).onCancel(lift(IO(clear())))
                    } else {
                      clear()
                      back.asInstanceOf[A].pure[G]
                    }
                  }
                }

                gga.flatten
            }
>>>>>>> ffa3a9be
        }
      }
    }
    else
      IO.pure(back.asInstanceOf[A])
  }

  def tryGet: IO[Option[A]] = IO {
    val back = cell.get()
    if (back eq Sentinel)
      None
    else
      Some(back.asInstanceOf[A])
  }
}

private object IODeferred {
  private val Sentinel = new AnyRef
}<|MERGE_RESOLUTION|>--- conflicted
+++ resolved
@@ -16,15 +16,7 @@
 
 package cats.effect
 
-<<<<<<< HEAD
-import java.util.concurrent.atomic.AtomicReference
-=======
-import cats.effect.syntax.all._
-import cats.syntax.all._
-import cats.~>
-
 import java.util.concurrent.atomic.{AtomicInteger, AtomicReference}
->>>>>>> ffa3a9be
 
 private final class IODeferred[A] extends Deferred[IO, A] {
   import IODeferred.Sentinel
@@ -46,51 +38,25 @@
   def get: IO[A] = IO defer {
     val back = cell.get()
 
-<<<<<<< HEAD
     if (back eq Sentinel) IO.asyncCheckAttempt { cb =>
       IO {
         val stack = callbacks.push(cb)
         val handle = stack.currentHandle()
 
+        def clear(): Unit = {
+          stack.clearCurrent(handle)
+          val clearCount = clearCounter.incrementAndGet()
+          if ((clearCount & (clearCount - 1)) == 0) // power of 2
+            clearCounter.addAndGet(-callbacks.pack(clearCount))
+          ()
+        }
+
         val back = cell.get()
         if (back eq Sentinel) {
-          Left(Some(IO(stack.clearCurrent(handle))))
+          Left(Some(IO(clear())))
         } else {
-          stack.clearCurrent(handle)
+          clear()
           Right(back.asInstanceOf[A])
-=======
-    if (back eq Sentinel) {
-      IO.cont[A, A](new Cont[IO, A, A] {
-        def apply[G[_]: MonadCancelThrow] = {
-          (cb: Either[Throwable, A] => Unit, get: G[A], lift: IO ~> G) =>
-            MonadCancel[G] uncancelable {
-              poll =>
-                val gga = lift {
-                  IO {
-                    val stack = callbacks.push(cb)
-                    val handle = stack.currentHandle()
-
-                    def clear(): Unit = {
-                      stack.clearCurrent(handle)
-                      val clearCount = clearCounter.incrementAndGet()
-                      if ((clearCount & (clearCount - 1)) == 0) // power of 2
-                        clearCounter.addAndGet(-callbacks.pack(clearCount))
-                      ()
-                    }
-
-                    val back = cell.get()
-                    if (back eq Sentinel) {
-                      poll(get).onCancel(lift(IO(clear())))
-                    } else {
-                      clear()
-                      back.asInstanceOf[A].pure[G]
-                    }
-                  }
-                }
-
-                gga.flatten
-            }
->>>>>>> ffa3a9be
         }
       }
     }
